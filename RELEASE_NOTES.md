<<<<<<< HEAD
#### 4.0.0-alpha038 - 20.12.2016
* Make Paket compatible with DotNet SDK preview3
* Tail Recursive Package Resolution - https://github.com/fsprojects/Paket/pull/2066
* Reorganized resolver - https://github.com/fsprojects/Paket/pull/2039
* USABILITY: Added option to have paket restore fail on check failure - https://github.com/fsprojects/Paket/pull/1963
=======
#### 3.31.7 - 20.12.2016
* BUGFIX: Revert argu update
>>>>>>> ecf3d290

#### 3.31.6 - 20.12.2016
* BUGFIX: If we have ref and lib files then we prefer lib

#### 3.31.5 - 19.12.2016
* BUGFIX: Don't remove group with only remote files - https://github.com/fsprojects/Paket/pull/2089
* BUGFI: Fix displayed package name for packages found in another group - https://github.com/fsprojects/Paket/pull/2088

#### 3.31.4 - 17.12.2016
* BUGFIX: Avoid infinite recursive calls in followODataLink - https://github.com/fsprojects/Paket/pull/2081 

#### 3.31.3 - 15.12.2016
* BUGFIX: One of the file writes was missing a Directory.Create() - https://github.com/fsprojects/Paket/pull/2080

#### 3.31.2 - 12.12.2016
* BUGFIX: NuGetV2-OData: retrieve versions in descending order for artifactory - https://github.com/fsprojects/Paket/pull/2073

#### 3.31.1 - 07.12.2016
* BUGFIX: Default address of NuGet v3 stream points to https - https://github.com/fsprojects/Paket/pull/2071
 
#### 3.31.0 - 04.12.2016
* Added monoandroid70 moniker (Android 7 Nougat) - https://github.com/fsprojects/Paket/pull/2065
* BUGFIX: Package names are compared using non-linguistic Ordinal comparison - https://github.com/fsprojects/Paket/pull/2067
* BUGFIX: Fixed Git dependency change detection - https://github.com/fsprojects/Paket/pull/2061
* BUGFIX: Relax prerelease condition for --keep-patch - https://github.com/fsprojects/Paket/issues/2048
* BUGFIX: Allow specify auto-detect in specific groups - https://github.com/fsprojects/Paket/issues/2011

#### 3.30.0 - 22.11.2016
* Allow override of NuGetCacheFolder location through environment variable - https://github.com/fsprojects/Paket/pull/2035
* BUGFIX: Add authorization headers to Paket Push - https://github.com/fsprojects/Paket/pull/2034
* BUGFIX: Fix package name displayed when package is found in different group - https://github.com/fsprojects/Paket/issues/2031
* BUGFIX: Report which nuspec file is invalid when the nuspec cannot be loaded - https://github.com/fsprojects/Paket/issues/2026

#### 3.29.0 - 18.11.2016
* BUGFIX: Paket adds stricter prerelease dependencies to make NuGet happy - https://github.com/fsprojects/Paket/issues/2024

#### 3.28.0 - 17.11.2016
* BUGFIX: Optimize deps to make #2020 work - https://github.com/fsprojects/Paket/pull/2020
* BUGFIX: Added missing tolower() - https://github.com/fsprojects/Paket/pull/2023
* BUGFIX: Fix broken condition in WhenNode - https://github.com/fsprojects/Paket/pull/2022
* REVERT: NuGetV2-OData: retrieve versions in descending order - https://github.com/fsprojects/Paket/pull/2008
* BUGFIX: Git Dependency failed to install when space exists in User Folder name - https://github.com/fsprojects/Paket/pull/2015

#### 3.27.0 - 09.11.2016
* Verbose bootstrapper - https://github.com/fsprojects/Paket/pull/2007 
* BUGFIX: NuGetV2-OData: retrieve versions in descending order - https://github.com/fsprojects/Paket/pull/2008
* BUGFIX: Paket doesn't reference libs for UWP apps - https://github.com/fsprojects/Paket/issues/2001
* BUGFIX: Version constraint was missing on referenced projects packed separately - https://github.com/fsprojects/Paket/issues/1976
* BUGFIX: Make download loop to terminate in max N=5 iterations - https://github.com/fsprojects/Paket/pull/1999

#### 3.26.0 - 31.10.2016
* New Command: paket why - http://theimowski.com/blog/2016/10-30-paket-why-command/index.html
* BUGFIX: Do not remove main group - https://github.com/fsprojects/Paket/issues/1950
* BUGFIX: Fix out-of-date-check
* BUGFIX: Be more conservative during paket add and paket remove - https://github.com/fsprojects/Paket/issues/1652

#### 3.25.0 - 28.10.2016
* Allow to put required paket version into the paket.dependencies file - https://github.com/fsprojects/Paket/pull/1983
* BUGFIX: Custom print for NugetSourceAuthentication types - https://github.com/fsprojects/Paket/pull/1985
* BUGFIX: DependenciesFileParser now tracks inner exceptions for package sources - https://github.com/fsprojects/Paket/pull/1987

#### 3.24.1 - 25.10.2016
* USABILITY: New magic mode bootstrapper - https://github.com/fsprojects/Paket/pull/1961
* USABILITY: Specify Chessie version - https://github.com/fsprojects/Paket/issues/1958
* REVERT: Support long paths for NTFS - https://github.com/fsprojects/Paket/pull/1944

#### 3.23.0 - 10.10.2016
* BUGFIX: Support long paths for NTFS - https://github.com/fsprojects/Paket/pull/1944

#### 3.22.0 - 10.10.2016
* BUGFIX: generate-include-scripts: don't check dll order when it can be skipped - https://github.com/fsprojects/Paket/pull/1945
* BUGFIX: generate-include-script doesn't not #r FSharp.Core.dll anymore - https://github.com/fsprojects/Paket/pull/1946
* BUGFIX: Paket failed to get packages from feed with credentials - https://github.com/fsprojects/Paket/pull/1947
* BUGFIX: Fix public API
* BUGFIX: Set network credentials - https://github.com/fsprojects/Paket/issues/1941
* BUGFIX: Swapped parameters of FindVersionsForPackage
* BUGFIX: Transforming wildcard syntax to regex, which is used by WebProxy for NoProxy bypassing - https://github.com/fsprojects/Paket/pull/1939
* BUGFIX: Work around dependencies issue in VSTS - https://github.com/fsprojects/Paket/issues/1798
* COSMETICS: XML paket.config is now beautified - https://github.com/fsprojects/Paket/pull/1954

#### 3.21.0 - 04.10.2016
* Added MsBuild reserved properties - https://github.com/fsprojects/Paket/pull/1934
* BUGFIX: Make VisualStudio.com nuget feed behave like nuget.org - https://github.com/fsprojects/Paket/issues/1798
* BUGFIX: Generate binding redirect that covers entire range of possible assembly versions - https://github.com/fsprojects/Paket/pull/1932
* COSMETICS: Paket shows context for missing references - https://github.com/fsprojects/Paket/issues/1936

#### 3.20.2 - 29.09.2016
* BUGFIX: Fix dependency compression issue - https://github.com/fsprojects/Paket/issues/1929
* BUGFIX: Calling `Paket.Dependencies.GetInstalledPackageModel` with wrong casing on mono failed - https://github.com/fsprojects/Paket/issues/1928
* BUGFIX: Convert from nuget with analyzers - https://github.com/fsprojects/Paket/pull/1922
* BUGFIX: Don't fail on restore - https://github.com/fsprojects/Paket/pull/1923
* BUGFIX: Fix double space encoding during pack - https://github.com/fsprojects/Paket/issues/1837
* BUGFIX: Try to resolve "$(TargetFrameworkIdentifier) == 'true'" issue
* BUGFIX: Push correct Paket.Core - https://github.com/fsprojects/Paket/pull/1911

#### 3.19.0 - 04.09.2016
* NEW Dotnetcore build for Paket.Core - https://github.com/fsprojects/Paket/pull/1785
* BUGFIX: Allow to overwrite copy_local settings for ref files
* BUGFIX: Fixed invalid Cache Folder when Current Directory is different - https://github.com/fsprojects/Paket/issues/1910

#### 3.18.0 - 02.09.2016
* BUGFIX: Fixed issues around .NET Standard resolution
* BUGFIX: Fixed toLower > tolower for odata url parameter  - https://github.com/fsprojects/Paket/pull/1906
* BUGFIX: Fix deduplication condition
* Revert fix for #1898

#### 3.17.0 - 29.08.2016
* Added Add MonoAndroid44 moniker - https://github.com/fsprojects/Paket/pull/1897
* Notified about missing libs will only be shown on direct packages (too many false positives)
* Fixed props import for fsproj/cspro - https://github.com/fsprojects/Paket/issues/1898
* BUGFIX: Do not copy ref files to output dir - https://github.com/fsprojects/Paket/issues/1895
* BUGFIX: Scan group folder for packages
* BUGFIX: Better NuGet V3 API and async caching - https://github.com/fsprojects/Paket/pull/1892
* BUGFIX: Resolving .net standard depedencies for net46 - https://github.com/fsprojects/Paket/issues/1883
* BUGFIX: Change project file condition handling to be case-insensitive - https://github.com/fsprojects/Paket/pull/1890

#### 3.16.3 - 25.08.2016
* BUGFIX: Don't remove non-duplicate framework dependencies - https://github.com/fsprojects/Paket/pull/1888

#### 3.16.2 - 25.08.2016
* BUGFIX: Fixed lowest_matching constraint - https://github.com/fsprojects/Paket/pull/1882

#### 3.16.1 - 25.08.2016
* Allow printing of version number through command-line option - https://github.com/fsprojects/Paket/pull/1878
* BUGFIX: Async cache fix in multi-thread-environment for GitHub downloads - https://github.com/fsprojects/Paket/pull/1880

#### 3.16.0 - 24.08.2016
* Allow to use github access token from environment variable for github dependencies - http://fsprojects.github.io/Paket/github-dependencies.html#Using-a-GitHub-auth-key-from-environment-variable
* BUGFIX: Look for OutDir in .vcxproj - https://github.com/fsprojects/Paket/issues/1870
* USABILITY: Skip invalid meta-data in cpp projects - https://github.com/fsprojects/Paket/issues/1870
* USABILITY: Add better tracing during resolve - https://github.com/fsprojects/Paket/issues/1871
* USABILITY: Use .dll as default during pack - https://github.com/fsprojects/Paket/issues/1870

#### 3.15.0 - 23.08.2016
* When converting from Nuget Paket removes NuGetPackageImportStamp - https://github.com/fsprojects/Paket/pull/1865
* BUGFIX: Fixed strange issue during directory cleanup
* BUGFIX: Fallback to LocalApplicationData if we don't have UserProfile avaulable - https://github.com/fsprojects/Paket/issues/1863
* BUGFIX: Fixed octokit parsing - https://github.com/fsprojects/Paket/issues/1867
* BUGFIX: Faulty conditions were generated when using condition attributes - https://github.com/fsprojects/Paket/issues/1860

#### 3.14.0 - 22.08.2016
* Show message when a package version is not installed because it is unlisted
* BUGFIX: Bootstrapper had issues with partial download - https://github.com/fsprojects/Paket/pull/1859
* BUGFIX: Use ConcurrentDictionary correctly - https://github.com/fsprojects/Paket/pull/1853

#### 3.13.0 - 12.08.2016
* Allow to pack referenced projects by setting paket.template switch - https://github.com/fsprojects/Paket/issues/1851

#### 3.12.0 - 12.08.2016
* BUGFIX: Paket doesn't add duplicate references to framework assemblies anymore - https://github.com/fsprojects/Paket/issues/1333
* BUGFIX: Run resolver after convert
* BUGFIX: Selective paket update doesn't ignore paket.dependencies rules anymore - https://github.com/fsprojects/Paket/issues/1841
* BUGFIX: Update with any of the --keep-?? flags didn't honour redirects:on in paket.dependencies - https://github.com/fsprojects/Paket/issues/1844

#### 3.11.0 - 04.08.2016
* Allow Pack to pin only project references - https://github.com/fsprojects/Paket/issues/1649

#### 3.10.0 - 03.08.2016
* Allow to specify nupkg version for source override in paket.local file - https://github.com/fsprojects/Paket/issues/1803
* BUGFIX: Allow "auto-restore on" to be done twice - https://github.com/fsprojects/Paket/issues/1836
* BUGFIX: be careful with distinction between .NET 4.0 client and .NET 4.0 full profile - https://github.com/fsprojects/Paket/issues/1830
* BUGFIX: Don't allow empty string as description in template file - https://github.com/fsprojects/Paket/pull/1831
* BUGFIX: Respect comments in dependencies file

#### 3.9.0 - 22.07.2016
* Don't create runtime references for CoreClr anymore - new concept coming soon 
* BUGFIX: Allow to install packages that have "native" in package name - https://github.com/fsprojects/Paket/issues/1829
* PERFORMANCE: Much faster computation of the InstallModel

#### 3.8.0 - 18.07.2016
* Paket automatically packs localized assemblies - https://github.com/fsprojects/Paket/pull/1816
* BUGFIX: Fix possible null ref when processing a vcxproj file - https://github.com/fsprojects/Paket/issues/1814
* BUGFIX: Changing NuGet uri from http to https in paket.dependencies don't causes error any more - https://github.com/fsprojects/Paket/issues/1820
* BUGFIX: Paket 'pack' should exclude 'project' template files correctly - https://github.com/fsprojects/Paket/issues/1818
* PERFORMANCE: Do not scan node_modules path for project files - https://github.com/fsprojects/Paket/issues/1782
* Exposed license url in public namespace - https://github.com/fsprojects/Paket/pull/1811

#### 3.7.0 - 14.07.2016
* Paket automatically packs localized assemblies - https://github.com/fsprojects/Paket/pull/1807
* BUGFIX: Fixed incorrect CopyRuntimeDependencies.ProjectFile causing 'Could not find paket.dependencies' - https://github.com/fsprojects/Paket/pull/1802

#### 3.6.0 - 12.07.2016
* Generate include script for each group - https://github.com/fsprojects/Paket/pull/1787
* USABILITY: Improve error messages for dependency groups - https://github.com/fsprojects/Paket/pull/1797

#### 3.5.0 - 12.07.2016
* Support for .NET 4.6.3 and .NET Standard 1.6
* Using Argu 3 
* Support groups in paket.local - https://github.com/fsprojects/Paket/pull/1788
* Paket config can be run from everywhere - https://github.com/fsprojects/Paket/pull/1781
* BUGFIX: Install older frameworks if things don't work out - https://github.com/fsprojects/Paket/issues/1779
* BUGFIX: Fixed detection of framework version with spaces - https://github.com/fsprojects/Paket/pull/1791
* BUGFIX: Fixed error with local sources and run convert-from-nuget - https://github.com/fsprojects/Paket/pull/1795
 
#### 3.4.0 - 30.06.2016
* Inaccessible caches are excluded for the duration of running a command - https://github.com/fsprojects/Paket/pull/1770
* BUGFIX: NuGet OData search is now case-insensitive - https://github.com/fsprojects/Paket/issues/1775
* BUGFIX: Allows to use colons in git build argument - https://github.com/fsprojects/Paket/issues/1773
* BUGFIX: auto-restore on fixes old targets file references - https://github.com/fsprojects/Paket/issues/1768
* BUGFIX: Added handling for cache not being accessible - https://github.com/fsprojects/Paket/pull/1764
* BUGFIX: Fixed out-of-date check for remote files - https://github.com/fsprojects/Paket/issues/1760, https://github.com/fsprojects/Paket/issues/1762, https://github.com/fsprojects/Paket/issues/1766
* BUGFIX: Using network cache with invalid credentials should not fail restore - https://github.com/fsprojects/Paket/issues/1758
* BUGFIX: Make the copy task more robust if we can't parse target framework - https://github.com/fsprojects/Paket/issues/1756
* BUGFIX: Paket warns on dependencies file that has same package twice in same group - https://github.com/fsprojects/Paket/issues/1757
* USABILITY: Show out-of-sync warning message if paket.lock is not matching paket.dependencies - https://github.com/fsprojects/Paket/issues/1750
* COSMETICS: Don't trace download of remote files twice

#### 3.3.0 - 25.06.2016
* Paket fails on dependencies file that has same package twice in same group - https://github.com/fsprojects/Paket/issues/1757
* Paket.SemVer.Parse is now in PublicAPI.fs - https://github.com/fsprojects/Paket/pull/1754
* BUGFIX: Automatic repair of broken file paths in NuGet packages - https://github.com/fsprojects/Paket/issues/1755
* BUGFIX: Fixed out-of-date check for auto-detection of frameworks - https://github.com/fsprojects/Paket/issues/1750

#### 3.2.0 - 24.06.2016
* Show out-of-sync error message if paket.lock is not matching paket.dependencies - https://github.com/fsprojects/Paket/issues/1750
* BUGFIX: Dependency resolution for .NETFramework4.5 and .NETPortable0.0-wp8+netcore45+net45+wp81+wpa81 fixed - https://github.com/fsprojects/Paket/issues/1753
* BUGFIX: Don't report warnings for packages that are not installed for current target framework - https://github.com/fsprojects/Paket/issues/1693
* BUGFIX: Runtime deps are copied based on TargetFramework - https://github.com/fsprojects/Paket/issues/1751
* BUGFIX: Do not take over control over manual nodes - https://github.com/fsprojects/Paket/issues/1746
* BUGFIX: Better error message when log file is missing - https://github.com/fsprojects/Paket/issues/1743
* BUGFIX: Create folder if needed during package extraction - https://github.com/fsprojects/Paket/issues/1741
* BUGFIX: Simplify works with auto-detected target frameworks - https://github.com/fsprojects/Paket/pull/1740
* BUGFIX: Make sure Guid in project reference is parsed well - https://github.com/fsprojects/Paket/pull/1738
* BUGFIX: Added a username and password option scripting - https://github.com/fsprojects/Paket/pull/1736
* BUGFIX: Trailing slash will be removed from credentials - https://github.com/fsprojects/Paket/pull/1735
* COSMETICS: Add condition to AfterBuild target to unbreak nCrunch - https://github.com/fsprojects/Paket/pull/1734
* BUGFIX: Ignore case in aliases dll names - https://github.com/fsprojects/Paket/pull/1733

#### 3.1.0 - 16.06.2016
* Paket pack doesn't allow empty string as authors and description metadata - https://github.com/fsprojects/Paket/pull/1728
* Made Name and Guid in ProjectRefrence optional - https://github.com/fsprojects/Paket/issues/1729
* BUGFIX: Prerelease version range are working with ~> again
* BUGFIX: Filter empty When conditions - https://github.com/fsprojects/Paket/issues/1727
* BUGFIX: Do not garbage collect packages with version in path

#### 3.0.0 - 15.06.2016
* Allow to reference git repositories - http://fsprojects.github.io/Paket/git-dependencies.html
* Allow to run build commands on git repositories - http://fsprojects.github.io/Paket/git-dependencies.html#Running-a-build-in-git-repositories
* Allow to use git repositories as NuGet source - http://fsprojects.github.io/Paket/git-dependencies.html#Using-Git-repositories-as-NuGet-source
* Allow to override package sources in paket.local - http://fsprojects.github.io/Paket/local-file.html http://theimowski.com/blog/2016/05-19-paket-workflow-for-testing-new-nuget-package-before-release/index.html
* NEW COMMAND: "paket generate-include-scripts" creates package include scripts for F# Interactive - http://fsprojects.github.io/Paket/paket-generate-include-scripts.html
* Additional local caches - http://fsprojects.github.io/Paket/caches.html
* Garbage collection in packages folder - https://github.com/fsprojects/Paket/pull/1491
* Allows to exclude dll references from a NuGet package - http://fsprojects.github.io/Paket/references-files.html#Excluding-libraries
* Allows to use aliases for libraries - http://fsprojects.github.io/Paket/references-files.html#Library-aliases
* Create Choose nodes for .NET Standard
* Remove command removes empty group when removing last dependency - https://github.com/fsprojects/Paket/pull/1706
* New bootstrapper option --max-file-age - http://fsprojects.github.io/Paket/bootstrapper.html 
* USABILITY: Removed "specs:" from paket.lock since it was copied from Bundler and had no meaning in Paket - https://github.com/fsprojects/Paket/pull/1608
* BREAKING CHANGE: "lib", "runtimes" are not allowed as group names
* BREAKING CHANGE: Removed --hard parameter from all commands. 
    - Paket threads all commands as if --hard would have been set - https://github.com/fsprojects/Paket/pull/1567
    - For the --hard use in the binding redirects there is a new parameter --clean-redirects - https://github.com/fsprojects/Paket/pull/1692 

#### 2.66.10 - 15.06.2016
* BUGFIX: Paket update failed on silverlight projects - https://github.com/fsprojects/Paket/pull/1719

#### 2.66.9 - 03.06.2016
* BUGFIX: Automatic prerelease expansion should not be done if explicit prereleases are requested - https://github.com/fsprojects/Paket/issues/1716 https://github.com/fsprojects/Paket/issues/1714

#### 2.66.6 - 31.05.2016
* BUGFIX: Groups with different sources should not resolve to wrong packages - https://github.com/fsprojects/Paket/issues/1711

#### 2.66.5 - 30.05.2016
* BUGFIX: Don't remove trailing zero if version is in package path - https://github.com/fsprojects/Paket/issues/1708

#### 2.66.4 - 26.05.2016
* BUGFIX: Optimization of local dependencies - https://github.com/fsprojects/Paket/issues/1703

#### 2.66.3 - 24.05.2016
* BUGFIX: Use utf-8 to download strings - https://github.com/fsprojects/Paket/pull/1702

#### 2.66.2 - 23.05.2016
* BUGFIX: Update with any of the --keep-major flag didn't honour content:none in paket.dependencies - https://github.com/fsprojects/Paket/issues/1701

#### 2.66.0 - 23.05.2016
* Package groups be excluded in a paket.template file - https://github.com/fsprojects/Paket/pull/1696
* BUGFIX: Fallback from portable to net45 must be conversative - https://github.com/fsprojects/Paket/issues/1117

#### 2.65.0 - 18.05.2016
* BUGFIX: Fixed compatibility issues with nuget.org and myget - https://github.com/fsprojects/Paket/pull/1694
* BUGFIX: DateTime in package should not be in the future
* BUGFIX: Don't push non existing files - https://github.com/fsprojects/Paket/pull/1688
* BUGFIX: Paket should imports build targets from packages in build dependency groups - https://github.com/fsprojects/Paket/pull/1674
* BUGFIX: Framework resolution strategy for Google.Apis.Oauth2.v2 - https://github.com/fsprojects/Paket/issues/1663
* BUGFIX: Blacklisting install.xdt and uninstall.xdt files - https://github.com/fsprojects/Paket/pull/1667

#### 2.64.0 - 05.05.2016
* Implemented support for NativeReference - https://github.com/fsprojects/Paket/issues/1658
* Added monoandroid60 to be matched as Some MonoAndroid - https://github.com/fsprojects/Paket/pull/1659
* BUGFIX: Understand InterprojectDependencies without Name - https://github.com/fsprojects/Paket/issues/1657
* BUGFIX: Fix path issue on linux - https://github.com/fsprojects/Paket/pull/1644/files
* BUGFIX: Don't pack template files in packages or paket-files

#### 2.63.0 - 22.04.2016
* Added monoandroid43 to be matched as Some MonoAndroid - https://github.com/fsprojects/Paket/pull/1631
* Added support for MonoAndroid22 and MonoAndroid23 - https://github.com/fsprojects/Paket/pull/1628
* BUGFIX: allow directory names with + in paket.template
* BUGFIX: Generates binding redirect for references targeting different profiles - https://github.com/fsprojects/Paket/pull/1634
* EXPERIMENTAL: paket resolves runtime dependency libs - https://github.com/fsprojects/Paket/pull/1626
* USABILITY: remove command restricts install to the specified group only - https://github.com/fsprojects/Paket/pull/1612

#### 2.62.0 - 17.04.2016
* Refactoring Bootstrapper to introduce better coverage and testing - https://github.com/fsprojects/Paket/pull/1603

#### 2.61.0 - 17.04.2016
* Support .NET platform standard packages - https://github.com/fsprojects/Paket/issues/1614
* Support .NET 4.6.2 - https://github.com/fsprojects/Paket/issues/1614
* BUGFIX: Don't set CopyToOutputDirectory for Compile items - https://github.com/fsprojects/Paket/issues/1592
* BUGFIX: Allow to pack packages with ReflectedDefinition - https://github.com/fsprojects/Paket/pull/1602

#### 2.60.0 - 12.04.2016
* Various performance optimizations - https://github.com/fsprojects/Paket/pull/1599
* BUGFIX: Fix CleanDir function - https://github.com/fsprojects/Paket/commit/1c2250ed5fae51a5f086325347fecefe16bba27a#commitcomment-17064085
* BUGFIX: Detect net30 moniker

#### 2.59.0 - 12.04.2016
* BUGFIX: Remove process should remove packages from specified groups - https://github.com/fsprojects/Paket/issues/1596
* BUGFIX: Compare full filename for pack with template file - https://github.com/fsprojects/Paket/issues/1594
* BUGFIX: Dependencies file should not take shortened versions - https://github.com/fsprojects/Paket/issues/1591
* BUGFIX: Breaking some parallism and trying to prevent race conditions - https://github.com/fsprojects/Paket/issues/1589
* BUGFIX: "paket.exe pack" with "include-referenced-projects" and "minimum-from-lock-file" did not work when project references have a paket.template file - https://github.com/fsprojects/Paket/issues/1586
* BUGFIX: Property Definitions are placed after FSharp Targets - https://github.com/fsprojects/Paket/issues/1585
* BUGFIX: Redirects for assemblies in the GAC were removed - https://github.com/fsprojects/Paket/issues/1574
* BUGFIX: Paket.dependency with version ranges failed when package has pinned dependency and that version is unlisted - https://github.com/fsprojects/Paket/issues/1579
* BUGFIX: Github dependencies reference transitive NuGet packages to projects - https://github.com/fsprojects/Paket/issues/1578
* BUGFIX: Add "*.fsi" files as <Compile> by default - https://github.com/fsprojects/Paket/pull/1573
* BUGFIX: Touch feature disabled by default in Add, Update, Install; enabled with --touch-affected-refs - https://github.com/fsprojects/Paket/pull/1571
* BUGFIX: Property Definitions: placed after csharp targets - https://github.com/fsprojects/Paket/pull/1522
* BUGFIX: Create folder for all source file dependencies
* USABILITY: Using saved api key credentials for the push operation - https://github.com/fsprojects/Paket/pull/1570
* USABILITY: Paket update supports combining filter with specific version - https://github.com/fsprojects/Paket/pull/1580

#### 2.57.0 - 30.03.2016
* BUGFIX: Property Definitions: placed after non-paket imports if they directly follow the top property groups - https://github.com/fsprojects/Paket/pull/1561
* BUGFIX: Fixed inconsistent condition generation in paket.lock file - https://github.com/fsprojects/Paket/issues/1552
* BUGFIX: Removing transitive dependencies from dependencies list during pack - https://github.com/fsprojects/Paket/pull/1547
* USABILITY: Better WPF support - https://github.com/fsprojects/Paket/pull/1550

#### 2.56.0 - 24.03.2016
* BUGFIX: Move props definitions further up in project files - https://github.com/fsprojects/Paket/issues/1537
* BUGFIX: Fixed missing src files when packing with symbols on Linux - https://github.com/fsprojects/Paket/pull/1545
* BUGFIX: Ensuring that dependent dll's are not included in the package when usng include-referenced-projects - https://github.com/fsprojects/Paket/pull/1543
* BUGFIX: Global redirects:false is not disabling everything below anymore - https://github.com/fsprojects/Paket/issues/1544

#### 2.55.0 - 23.03.2016
* Correct src folder structure for packing with symbols - https://github.com/fsprojects/Paket/pull/1538
* Fix resolver bug spotted by property based testing - https://github.com/fsprojects/Paket/issues/1524

#### 2.54.0 - 21.03.2016
* It's possible to influence the CopyToOutputDirectory property for content references in project files - http://fsprojects.github.io/Paket/nuget-dependencies.html#CopyToOutputDirectory-settings
* BUGFIX: Fix regression where paket skipped packages with name ending in lib - https://github.com/fsprojects/Paket/issues/1531
* USABILITY: Unknown package settings are now reported
* USABILITY: Improve warning text on conflict - https://github.com/fsprojects/Paket/pull/1530

#### 2.53.0 - 19.03.2016
* Allow to restore recursively from remote dependencies file - https://github.com/fsprojects/Paket/issues/1507
* BUGFIX: Fix mixed mode solutions with Native - https://github.com/fsprojects/Paket/issues/1523
* BUGFIX: Do not generate useless true conditions for Native - https://github.com/fsprojects/Paket/issues/1523
* BUGFIX: Native settings are filtered correctly - https://github.com/fsprojects/Paket/issues/1523
* BUGFIX: Force resolver to look into deeper levels - https://github.com/fsprojects/Paket/issues/1520
* COSMETICS: Emit net40-full moniker instead of net-40
* COSMETICS: Simplify single when conditions with single true statement
* USABILITY: Improved error message when paket.dependencies can't be found - https://github.com/fsprojects/Paket/pull/1519
* USABILITY: Automatically retry with force flag if we can't get package details for a given version - https://github.com/fsprojects/Paket/issues/1526
* USABILITY: Better error message when paket.lock an paket.dependencies are out of sync.
* USABILITY: Content:once doesn't add paket flags to the csproj file in order to make Orleans tools happy - https://github.com/fsprojects/Paket/issues/1513
* USABILITY: Be more robust in paket.references files - https://github.com/fsprojects/Paket/issues/1514
* USABILITY: Improved stability in lock acquiring process - https://github.com/fsprojects/Paket/issues/858

#### 2.52.0 - 10.03.2016
* Allow to restore dll from remote dependencies file - https://github.com/fsprojects/Paket/issues/1507
* Prevent paket holding locks on assemblies during binding redirects - https://github.com/fsprojects/Paket/pull/1492
* ProjectFile.save with forceTouch to only modify the last write time without content if unchanged - https://github.com/fsprojects/Paket/pull/1493
* BUGFIX: Don't accept "Unsupported0.0" as full framework - https://github.com/fsprojects/Paket/issues/1494
* BUGFIX: Revert 1487 - https://github.com/fsprojects/Paket/issues/1487
* BUGFIX: Fall back to v2 for VSTS - https://github.com/fsprojects/Paket/issues/1496
* BUGFIX: Fixed duplicate frameworks during auto-detection - https://github.com/fsprojects/Paket/issues/1500
* BUGFIX: Fixed conditional references created for group dependencies - https://github.com/fsprojects/Paket/issues/1505
* BUGFIX: Fixed parsing error in lock file parser - https://github.com/fsprojects/Paket/issues/1500
* BUGFIX: Merge Chessie into PowerShell package - https://github.com/fsprojects/Paket/issues/1499
* BUGFIX: Make v3 API more robust
* BUGFIX: Do not install packages with same version from different groups twice - https://github.com/fsprojects/Paket/issues/1458
* BUGFIX: When adding framework specification to paket.dependencies .props include was moved to the bottom of csproj file - https://github.com/fsprojects/Paket/issues/1487
* BUGFIX: Allow to use LOCKEDVERSION with packages that are not in main group - https://github.com/fsprojects/Paket/issues/1483
* USABILITY: only complain about missing references if there are references at all

#### 2.51.0 - 29.02.2016
* Experimental Visual C++ support in binding redirects - https://github.com/fsprojects/Paket/issues/1467
* Restore: optional --touch-affected-refs to touch refs affected by a restore - https://github.com/fsprojects/Paket/pull/1485
* BUGFIX: fixed group transitive dependency checking - https://github.com/fsprojects/Paket/pull/1479
* BUGFIX: Do not try to pack output folder - https://github.com/fsprojects/Paket/issues/1473
* BUGFIX: Fix StackOverflow from https://github.com/fsprojects/Paket/issues/1432
* BUGFIX: Do not pack absolute paths - https://github.com/fsprojects/Paket/issues/1472
* BUGFIX: Keep Auth from dependencies file for fast path - https://github.com/fsprojects/Paket/issues/1469
* BUGFIX: Fix Platform matching bug in CPP projects - https://github.com/fsprojects/Paket/issues/1467
* USABILITY: Touch project files when paket.lock changed in order to support incremental builds with MsBuild  - https://github.com/fsprojects/Paket/issues/1471 
* USABILITY: Prevent paket holding locks on assemblies during binding redirects
* USABILITY: Don't fail when we can't turn on auto-restote during convert

#### 2.50.0 - 09.02.2016
* Experimental Visual C++ support - https://github.com/fsprojects/Paket/issues/1467
* BUGFIX: Install packages that end in .dll - https://github.com/fsprojects/Paket/issues/1466
* BUGFIX: Prevent race condition - https://github.com/fsprojects/Paket/issues/1460
* BUGFIX: Download of HTTP dependencies should delete folder before we unzip
* BUGFIX: Do not touch project files in packages folder - https://github.com/fsprojects/Paket/issues/1455
* BUGFIX: Keep versions locked for dependencies during pack - https://github.com/fsprojects/Paket/issues/1457
* BUGFIX: Do not fail on auth check for remote dependencies file - https://github.com/fsprojects/Paket/issues/1456
* WORKAROUND: Don't use v3 getPackageDetails on nuget.org or myget

#### 2.49.0 - 03.02.2016
* Added paket pack switch minimum-from-lock-file - http://fsprojects.github.io/Paket/paket-pack.html#Version-ranges
* Automatic framework detection - http://fsprojects.github.io/Paket/dependencies-file.html#Automatic-framework-detection
* BUGFIX: Work around auth issues with VSTS feed - https://github.com/fsprojects/Paket/issues/1453
* USABILITY: Show warning if a dependency is installed for wrong target framework - https://github.com/fsprojects/Paket/pull/1445

#### 2.48.0 - 28.01.2016
* New lowest_matching option that allows to use lowest matching version of direct dependencies - http://fsprojects.github.io/Paket/dependencies-file.html#Lowest-matching-option
* BUGFIX: Fix convert-from-nuget command - https://github.com/fsprojects/Paket/pull/1437
* BUGFIX: paket pack with enabled include-referenced-projects flag doesn't throwh NRE - https://github.com/fsprojects/Paket/issues/1434
* BUGFIX: Fixed pack package dependencies for dependent projects - https://github.com/fsprojects/Paket/issues/1429
* BUGFIX: Fixed pack package dependencies for dependent projects - https://github.com/fsprojects/Paket/pull/1417
* BUGFIX: Pack with concrete template file should work for type project - https://github.com/fsprojects/Paket/issues/1414
* BUGFIX: Don't use symbol packages when using filesystem source with symbol package - https://github.com/fsprojects/Paket/issues/1413

#### 2.46.0 - 19.01.2016
* BootStrapper caches paket.exe in NuGet cache - https://github.com/fsprojects/Paket/pull/1400
* Case insensitive autocomplete for NuGet v2 protocol - https://github.com/fsprojects/Paket/pull/1410

#### 2.45.0 - 18.01.2016
* Initial support for autocomplete of private sources - https://github.com/fsprojects/Paket/issues/1298
* Allow to set project url in paket pack
* Added include-pdbs switch in paket.template files - https://github.com/fsprojects/Paket/pull/1403
* BUGFIX: Fixed symbol sources creation on projects that contain linked files - https://github.com/fsprojects/Paket/pull/1402
* BUGFIX: Fixed inter project dependencies
* BUGFIX: Reduce pressure from call stack - https://github.com/fsprojects/Paket/issues/1392
* BUGFIX: Symbols package fix for projects that contained linked files - https://github.com/fsprojects/Paket/pull/1390

#### 2.44.0 - 14.01.2016
* Paket pack for symbols packages allows for pulling in referenced projects. - https://github.com/fsprojects/Paket/pull/1383

#### 2.43.0 - 14.01.2016
* BUGFIX: Use registration data from normalized NuGet version - https://github.com/fsprojects/Paket/issues/1387
* BUGFIX: $(SolutionDir) in ProjectReference include attribute will be parsed - https://github.com/fsprojects/Paket/issues/1377
* BUGFIX: Restore groups sequentially - https://github.com/fsprojects/Paket/issues/1371
* PERFORMANCE: Fix issue with bad performance - https://github.com/fsprojects/Paket/issues/1387
* PERFORMANCE: Try relaxed resolver only when there is a chance to succeed
* USABILITY: Fail if credentials are invalid - https://github.com/fsprojects/Paket/issues/1382

#### 2.42.0 - 10.01.2016
* Nemerle projects support
* BUGFIX: Incorrect package dependencies graph resolution with prereleases - https://github.com/fsprojects/Paket/pull/1359
* BUGFIX: NuGetV2: avoid revealing password also if more than one source is defined - https://github.com/fsprojects/Paket/pull/1357

#### 2.41.0 - 07.01.2016
* Allow to reference dlls from HTTP resources - https://github.com/fsprojects/Paket/issues/1341
* BUGFIX: Fixed prerelease comparision - https://github.com/fsprojects/Paket/issues/1316
* BUGFIX: Fixed problem with prerelease versions during pack - https://github.com/fsprojects/Paket/issues/1316
* BUGFIX: Do not copy dlls from paket-files - https://github.com/fsprojects/Paket/issues/1341
* BUGFIX: Fixed problem with @ char in paths during pack - https://github.com/fsprojects/Paket/pull/1351
* BUGFIX: Allow to reference dlls from HTTP resources on mono - https://github.com/fsprojects/Paket/pull/1349
* PERFORMANCE: Don't parse lock file in FullUpdate mode
* WORKAROUND: ConfigFile password encryption did not work on specific machines - https://github.com/fsprojects/Paket/pull/1347
* USABILITY: Show warning when paket.references is used in nupkg content - https://github.com/fsprojects/Paket/issues/1344
* USABILITY: Report group name in download trace - https://github.com/fsprojects/Paket/issues/1337
* USABILITY: Be more robust against flaky NuGet feeds

#### 2.40.0 - 29.12.2015
* BUGFIX: Better packaging of prerelease dependencies - https://github.com/fsprojects/Paket/issues/1316
* BUGFIX: Allow to overwrite versions in template files without id - https://github.com/fsprojects/Paket/issues/1321
* BUGFIX: Accept dotnet54 as moniker
* BUGFIX: Download file:/// to paket-files/localhost
* BUGFIX: Compare normalized Urls
* BUGFIX: Call OnCompleted in Observable.flatten - https://github.com/fsprojects/Paket/pull/1330
* BUGFIX: Allow to restore packages from private feeds - https://github.com/fsprojects/Paket/issues/1326
* PERFORMANCE: Cache which source contains versions in GetVersions - https://github.com/fsprojects/Paket/pull/1327
* PERFORMANCE: Prefer package-versions protocol for nuget.org and myget.org

#### 2.38.0 - 22.12.2015
* Support new NuGet version range for empty restrictions
* USABILITY: Don't use /odata for nuget.org or myget.org
* BUGFIX: paket pack ignored specific-version parameter - https://github.com/fsprojects/Paket/issues/1321
* COSMETICS: Better error messages in GetVersions
* COSMETICS: Normalize NuGet source feeds in lock files
* PERFORMANCE: Keep traffic for GetVersions and GetPackageDetails low

#### 2.37.0 - 21.12.2015
* New "clear-cache" command allows to clear the NuGet cache - http://fsprojects.github.io/Paket/paket-clear-cache.html
* Paket checks PackageDetails only for sources that responded with versions for a package - https://github.com/fsprojects/Paket/issues/1317
* Implemented support for specifying per-template versions in paket pack - https://github.com/fsprojects/Paket/pull/1314
* Added support for relative src link to package content - https://github.com/fsprojects/Paket/pull/1311
* BUGFIX: Fix NullReferenceException - https://github.com/fsprojects/Paket/issues/1307
* BUGFIX: Check that cached NuGet package belongs to requested package
* BUGFIX: NuGet packages with FrameworkAssembly nodes did not work - https://github.com/fsprojects/Paket/issues/1306
* Paket install did an unnecessary update when framework restriction were present - https://github.com/fsprojects/Paket/issues/1305
* COSMETICS: No need to show cache warnings

#### 2.36.0 - 10.12.2015
* Getting assembly metadata without loading the assembly - https://github.com/fsprojects/Paket/pull/1293

#### 2.35.0 - 09.12.2015
* "redirects off" skips binding redirects completely  - https://github.com/fsprojects/Paket/pull/1299

#### 2.34.0 - 07.12.2015
* BootStrapper uses named temp files - https://github.com/fsprojects/Paket/pull/1296
* Making user prompts work with stdin - https://github.com/fsprojects/Paket/pull/1292

#### 2.33.0 - 04.12.2015
* Option to force a binding redirects - https://github.com/fsprojects/Paket/pull/1290
* Use GetCustomAttributesData instead of GetCustomAttributes - https://github.com/fsprojects/Paket/issues/1289
* Don't touch app.config if we don't logically change it - https://github.com/fsprojects/Paket/issues/1248
* Normalize versions in lock file for nuget.org - https://github.com/fsprojects/Paket/issues/1282
* Using AssemblyTitle if no title is specified in a project template - https://github.com/fsprojects/Paket/pull/1285
* Binding redirects should work with multiple groups - https://github.com/fsprojects/Paket/issues/1284 
* Resolver is more tolerant with prereleases - https://github.com/fsprojects/Paket/issues/1280

#### 2.32.0 - 02.12.2015
* Provided more user-friendly messages for bootstrapper - https://github.com/fsprojects/Paket/pull/1278
* EXPERIMENTAL: Added ability to create symbol/source packages - https://github.com/fsprojects/Paket/pull/1275
* BUGFIX: Fixed coreProps root element in generated nuspec - https://github.com/fsprojects/Paket/pull/1276

#### 2.31.0 - 01.12.2015
* Add options to force Nuget source and use local file paths with bootstrapper - https://github.com/fsprojects/Paket/pull/1268
* Implement exclude parameter for pack - https://github.com/fsprojects/Paket/pull/1274
* Handle different platforms in ProjectFile.GetOutputPath - https://github.com/fsprojects/Paket/pull/1269
* Support local read-only .nupkg-files - https://github.com/fsprojects/Paket/pull/1272

#### 2.30.0 - 01.12.2015
* Switched to using Chessie Nuget package - https://github.com/fsprojects/Paket/pull/1266
* Adding .NET 4.6.1 support - https://github.com/fsprojects/Paket/issues/1270

#### 2.29.0 - 27.11.2015
* Allow specifying Nuget Source and provide option to specify parameters with config file in bootstrapper - https://github.com/fsprojects/Paket/pull/1261
* BUGFIX: Do not normalize versions since it might break Klondike - https://github.com/fsprojects/Paket/issues/1257
* COSMETICS: Better error message when lock file doesn't contain version pin - https://github.com/fsprojects/Paket/issues/1256
* COSMETICS: Show a warning when the resolver selects an unlisted version - https://github.com/fsprojects/Paket/pull/1258

#### 2.28.0 - 25.11.2015
* Reuse more of the NuGet v3 API for protocol selection
* Using new NuGet v3 protocol to retrieve unlisted packages - https://github.com/fsprojects/Paket/issues/1254
* Created installer demo - https://github.com/fsprojects/Paket/issues/1251
* Adding monoandroid41 framework moniker - https://github.com/fsprojects/Paket/pull/1245
* BUGFIX: Specifying prereleases did not work with pessimistic version constraint - https://github.com/fsprojects/Paket/issues/1252
* BUGFIX: Unlisted property get properly filled from NuGet v3 API - https://github.com/fsprojects/Paket/issues/1242
* BUGFIX: Bootstrapper compares version per SemVer - https://github.com/fsprojects/Paket/pull/1236
* PERFORMANCE: Avoid requests to teamcity that lead to server error
* USABILITY: If parsing of lock file fails Paket reports the lock file filename - https://github.com/fsprojects/Paket/issues/1247

#### 2.27.0 - 19.11.2015
* Binding redirects get cleaned during install - https://github.com/fsprojects/Paket/pull/1235
* BUGFIX: Bootstrapper compares version per SemVer - https://github.com/fsprojects/Paket/pull/1236
* BUGFIX: Do not print feed password to output - https://github.com/fsprojects/Paket/pull/1238
* USABILITY: Always write non-version into lock file to keep ProGet happy - https://github.com/fsprojects/Paket/issues/1239

#### 2.26.0 - 18.11.2015
* BUGFIX: Better parsing of framework restrictions - https://github.com/fsprojects/Paket/issues/1232
* BUGFIX: Fix props files - https://github.com/fsprojects/Paket/issues/1233
* BUGFIX: Detect AssemblyName from project file name if empty - https://github.com/fsprojects/Paket/issues/1234
* BUGFIX: Fixed issue with V3 feeds doing api requests even when the paket.lock is fully specified - https://github.com/fsprojects/Paket/pull/1231
* BUGFIX: Update ProjectFile.GetTargetProfile to work with conditional nodes - https://github.com/fsprojects/Paket/pull/1227
* BUGFIX: Putting .targets import on correct location in project files - https://github.com/fsprojects/Paket/issues/1226
* BUGFIX: Putting braces around OData conditions to work around ProGet issues - https://github.com/fsprojects/Paket/issues/1225
* USABILITY: Always write nomalized version into lock file to keep the lockfile as stable as possible
* USABILITY: Always try 3 times to download and extract a package
* USABILITY: Sets default resolver strategy for convert from nuget to None - https://github.com/fsprojects/Paket/pull/1228

#### 2.25.0 - 13.11.2015
* Unified cache implementation for V2 and V3 - https://github.com/fsprojects/Paket/pull/1222
* BUGFIX: Putting .props and .targets import on correct location in project files - https://github.com/fsprojects/Paket/issues/1219
* BUGFIX: Propagate framework restriction correctly - https://github.com/fsprojects/Paket/issues/1213
* BUGFIX: Match auth - https://github.com/fsprojects/Paket/issues/1210
* BUGFIX: Better error message when something goes wrong during package download

#### 2.24.0 - 11.11.2015
* Support for feeds that only provide NuGet v3 API - https://github.com/fsprojects/Paket/pull/1205
* BUGFIX: Made PublicAPI.ListTemplateFiles more robust - https://github.com/fsprojects/Paket/pull/1209
* BUGFIX: Allow to specify empty file patterns in paket.template
* BUGFIX: Filter excluded dependencies in template files - https://github.com/fsprojects/Paket/issues/1208
* BUGFIX: Framework dependencies were handled too strict - https://github.com/fsprojects/Paket/issues/1206

#### 2.23.0 - 09.11.2015
* Allow to exclude dependencies in template files - https://github.com/fsprojects/Paket/issues/1199
* Exposed TemplateFile types and Dependencies member - https://github.com/fsprojects/Paket/pull/1203
* Paket uses lock free version of Async.Choice
* Paket generates and parses strategy option in lock file - https://github.com/fsprojects/Paket/pull/1196
* BUGFIX: Fixed version requirement parse issue noticed in FsBlog
* USABILITY: Paket shows parsing errors in app.config files - https://github.com/fsprojects/Paket/issues/1195

#### 2.22.0 - 05.11.2015
* Paket adds binding redirect only for applicable assemblies - https://github.com/fsprojects/Paket/issues/1187
* BUGFIX: Add missing transitive dependencies after paket update - https://github.com/fsprojects/Paket/issues/1190
* BUGFIX: Work around issue with # in file names on mono - https://github.com/fsprojects/Paket/issues/1189
* USABILITY: Better error reporting when prereleases are involved - https://github.com/fsprojects/Paket/issues/1186

#### 2.21.0 - 01.11.2015
* Adding LOCKEDVERSION placeholder to templatefile - https://github.com/fsprojects/Paket/issues/1183

#### 2.20.0 - 30.10.2015
* Allow filtered updates of packages matching a regex - https://github.com/fsprojects/Paket/pull/1178
* Search for paket.references in startup directory (auto-restore feature) - https://github.com/fsprojects/Paket/pull/1179
* BUGFIX: Framework filtering for transisitve packages - https://github.com/fsprojects/Paket/issues/1182

#### 2.19.0 - 29.10.2015
* Resolver changed to breadth first search to escape more quickly from conflict situations - https://github.com/fsprojects/Paket/issues/1174
* Paket init downloads stable version of bootstraper - https://github.com/fsprojects/Paket/issues/1040
* BUGFIX: SemVer updates were broken

#### 2.18.0 - 28.10.2015
* Use branch and bound strategy to escape quickly from conflict situations - https://github.com/fsprojects/Paket/issues/1169
* Queries all feeds in parallel for package details
* New moniker monoandroid50 - https://github.com/fsprojects/Paket/pull/1171
* Reintroduced missing public API functions for docs
* USABILITY: Improved paket's conflict reporting during resolution time - https://github.com/fsprojects/Paket/pull/1168

#### 2.17.0 - 24.10.2015
* Global "oldest matching version" resolver strategy option - http://fsprojects.github.io/Paket/dependencies-file.html#Strategy-option
* Convert-from-nuget and simplify commands simplify framework restrictions if possible - https://github.com/fsprojects/Paket/pull/1159
* BUGFIX: Queries every NuGet feed in parallel and combines the results - https://github.com/fsprojects/Paket/pull/1163
* USABILITY: Give better error message when a file can't be found on a github repo - https://github.com/fsprojects/Paket/issues/1162

#### 2.16.0 - 21.10.2015
* Check that download http status code was 200
* Try to report better error when file is blocked by Firewall - https://github.com/fsprojects/Paket/pull/1155
* BUGFIX: Fixed loading of Project files on mono - https://github.com/fsprojects/Paket/pull/1149
* PERFORMANCE: Caching proxy scheme - https://github.com/fsprojects/Paket/pull/1153
* USABILITY: If caching fails Paket should recover - https://github.com/fsprojects/Paket/issues/1152

#### 2.15.1 - 17.10.2015
* BUGFIX: Fixed framework restriction filter - https://github.com/fsprojects/Paket/pull/1146
* BUGFIX: Fixed parsing of framework restrictions in lock file - https://github.com/fsprojects/Paket/pull/1144
* BUGFIX: Add monoandroid403 to be matched as Some MonoAndroid - https://github.com/fsprojects/Paket/pull/1140
* PERFORMANCE: Use locked version as prefered version when resolver strategy is min - https://github.com/fsprojects/Paket/pull/1141
* COSMETICS: Better error messages when resolver finds no matching version.
* COSMETICS: Fix error message when resolver already resolved to GlobalOverride - https://github.com/fsprojects/Paket/issues/1142

#### 2.14.0 - 15.10.2015
* BUGFIX: Handle silverlight framework identifiers comparison - https://github.com/fsprojects/Paket/pull/1138

#### 2.13.0 - 14.10.2015
* Show-Groups command - http://fsprojects.github.io/Paket/paket-show-groups.html
* BUGFIX: Fixed combine operation for framework restrictions - https://github.com/fsprojects/Paket/issues/1137
* BUGFIX: Lockfile-Parser did not to parse framework restrictions and therefore paket install could lead to wrong lock file - https://github.com/fsprojects/Paket/issues/1135
* USABILITY: Non-SemVer InformationalVersion are now allowed for paket pack - https://github.com/fsprojects/Paket/issues/1134
* USABILITY: Dependencies file parser should detects comma between install settings - https://github.com/fsprojects/Paket/issues/1129
* COSMETICS: Don't show the pin notice if dependency is transitive
* COSMETICS: Don't allow negative numbers in SemVer

#### 2.12.0 - 12.10.2015
* Better SemVer update by adding --keep-major, --keep-minor, --keep-patch to the CLI
* EXPERIMENTAL: Support for WiX installer projects

#### 2.11.0 - 09.10.2015
* Skip unchanged groups during install

#### 2.10.0 - 08.10.2015
* Make resolver to evaluate versions lazily
* BUGFIX: Paket.Pack was broken on filesystems with forward slash seperator - https://github.com/fsprojects/Paket/issues/1119
* BUGFIX: Wrong paket ProjectRefences name causes incorrect packaging - https://github.com/fsprojects/Paket/issues/1113

#### 2.9.0 - 05.10.2015
* Allow to use GitHub tokens to access GitHub files - http://fsprojects.github.io/Paket/paket-config.html
* Allow to update a single group
* BUGFIX: Resolver needs to consider Microsoft.Bcl.Build

#### 2.8.0 - 03.10.2015
* BUGFIX: Selective update needs to consider remote files
* BUGFIX: Ignore disabled upstream feeds - https://github.com/fsprojects/Paket/pull/1105
* BUGFIX: Don't forget to add settings from root dependencies
* COSMETICS: Do not write unnecessary framework restrictions into paket.lock

#### 2.7.0 - 02.10.2015
* Support for private GitHub repos - http://fsprojects.github.io/Paket/github-dependencies.html#Referencing-a-private-github-repository
* BUGFIX: Find the mono binary on OSX 10.11 - https://github.com/fsprojects/Paket/pull/1103

#### 2.6.0 - 01.10.2015
* Allow "content:once" as a package setting - http://fsprojects.github.io/Paket/nuget-dependencies.html#No-content-option
* BUGFIX: Don't add -prerelease to nuspec dependency nodes for project references - https://github.com/fsprojects/Paket/issues/1102
* BUGFIX: Do not create prerelease identifiers for transitive dependencies - https://github.com/fsprojects/Paket/issues/1099
* PERFORMANCE: Do not parse remote dependencies file twice - https://github.com/fsprojects/Paket/issues/1101
* PERFORMANCE: Check if we already downloaded paket.dependencies file for remote files in order to reduce stress on API limit - https://github.com/fsprojects/Paket/issues/1101
* PERFORMANCE: Run all calls against different NuGet protocols in parallel and take the fastest - https://github.com/fsprojects/Paket/issues/1085
* PERFORMANCE: Exclude duplicate NuGet feeds - https://github.com/fsprojects/Paket/issues/1085
* COSMETICS: Cache calls to GitHub in order to reduce stress on API limit - https://github.com/fsprojects/Paket/issues/1101

#### 2.5.0 - 29.09.2015
* Remove all Paket entries from projects which have no paket.references - https://github.com/fsprojects/Paket/issues/1097
* Allow to format VersionRequirements in NuGet syntax
* BUGFIX: Fix KeyNotFoundException when project is net4.0-client - https://github.com/fsprojects/Paket/issues/1095
* BUGFIX: Put prerelease requirement into NuSpec during paket pack - https://github.com/fsprojects/Paket/issues/1088
* BUGFIX: Inconsistent framework exclusion in paket.dependencies - https://github.com/fsprojects/Paket/issues/1093
* BUGFIX: Commands add/remove stripped link:false from file references - https://github.com/fsprojects/Paket/issues/1089
* BUGFIX: Do not create double prerelease identifiers - https://github.com/fsprojects/Paket/issues/1099
* COSMETICS: Only fixup dates in zip archive under Mono - https://github.com/fsprojects/Paket/pull/1094
* PERFORMANCE: Skip asking for versions if only a specific version is requested
* PERFORMANCE: Check if a feed supports a protocol and never retry if not - https://github.com/fsprojects/Paket/issues/1085

#### 2.4.0 - 28.09.2015
* BUGFIX: Paket does not touch config files when the list of binding redirects to add is empty - https://github.com/fsprojects/Paket/pull/1092
* BUGFIX: Fix unsupported https scheme in web proxy - https://github.com/fsprojects/Paket/pull/1080
* BUGFIX: Ignore DotNET 5.0 framework when TargetFramework 4 is specified - https://github.com/fsprojects/Paket/issues/1066
* BUGFIX: Paket failed with: The input sequence was empty - https://github.com/fsprojects/Paket/issues/1071
* BUGFIX: NullReferenceException in applyBindingRedirects during "update nuget package" - https://github.com/fsprojects/Paket/issues/1074
* COSMETICS: Improve error message for bootstrapper if download of Paket.exe fails - https://github.com/fsprojects/Paket/pull/1091

#### 2.3.0 - 21.09.2015
* Binding redirects from target platform only - https://github.com/fsprojects/Paket/pull/1070
* Allow to enable redirects per package - http://fsprojects.github.io/Paket/nuget-dependencies.html#redirects-settings
* BUGFIX: Install command without a lockfile failed when using groups - https://github.com/fsprojects/Paket/issues/1067
* BUGFIX: Only create packages.config entries for referenced packages - https://github.com/fsprojects/Paket/issues/1065
* BUGFIX: Paket update added an app.config to every project - https://github.com/fsprojects/Paket/issues/1068
* BUGFIX: Use commit w/gist download in RemoteDownload.downloadRemoteFiles - https://github.com/fsprojects/Paket/pull/1069

#### 2.1.0 - 16.09.2015
* Added support for custom internet proxy credentials with env vars - https://github.com/fsprojects/Paket/pull/1061
* Removed microsoft.bcl.build.targets from backlist and instead changed "import_targets" default for that package
* Fix handling of packages.config

#### 2.0.0 - 15.09.2015
* Support for `Dependency groups` in paket.dependencies files - http://fsprojects.github.io/Paket/groups.html
* Support for Roslyn-based analyzers - http://fsprojects.github.io/Paket/analyzers.html
* Support for reference conditions - https://github.com/fsprojects/Paket/issues/1026

#### 1.39.10 - 13.09.2015
* Fixed a bug where install and restore use different paths when specifying a project spec on a HTTP link - https://github.com/fsprojects/Paket/pull/1054
* Fix parsing of output path when condition has no spaces - https://github.com/fsprojects/Paket/pull/1058

#### 1.39.1 - 08.09.2015
* Eagerly create app.config files and add to all projects - https://github.com/fsprojects/Paket/pull/1044

#### 1.39.0 - 08.09.2015
* New Bootstrapper with better handling of Paket prereleases

#### 1.37.0 - 07.09.2015
* Support for authentication and complex hosts for HTTP dependencies - https://github.com/fsprojects/Paket/pull/1052
* Always redirect to the Redirect.Version - https://github.com/fsprojects/Paket/pull/1023
* Improvements in the BootStrapper - https://github.com/fsprojects/Paket/pull/1022

#### 1.34.0 - 27.08.2015
* Paket warns about pinned packages only when a new version is available - https://github.com/fsprojects/Paket/pull/1014
* Trace NuGet package URL if download fails
* Fallback to NuGet v2 feed if no version is found in v3

#### 1.33.0 - 23.08.2015
* Paket handles dynamic OutputPath - https://github.com/fsprojects/Paket/pull/942
* Paket warns when package is pinned - https://github.com/fsprojects/Paket/pull/999

#### 1.32.0 - 19.08.2015
* BUGFIX: Fixed compatibility issues with Klondike NuGet server - https://github.com/fsprojects/Paket/pull/997
* BUGFIX: Escape file names in a NuGet compatible way - https://github.com/fsprojects/Paket/pull/996
* BUGFIX: Paket now fails if an update of a nonexistent package is requested - https://github.com/fsprojects/Paket/pull/995

#### 1.31.0 - 18.08.2015
* BUGFIX: Delete old nodes from proj files - https://github.com/fsprojects/Paket/issues/992
* COSMETICS: Better conflict reporting - https://github.com/fsprojects/Paket/pull/994

#### 1.30.0 - 18.08.2015
* BUGFIX: Include prereleases when using NuGet3 - https://github.com/fsprojects/Paket/issues/988
* paket.template allows comments with # or // - https://github.com/fsprojects/Paket/pull/991

#### 1.29.0 - 17.08.2015
* Xamarin iOS + Mac Support - https://github.com/fsprojects/Paket/pull/980
* Handling fallbacks mainly for Xamarin against PCLs - https://github.com/fsprojects/Paket/pull/980
* Removed supported platforms for MonoTouch and MonoAndroid - https://github.com/fsprojects/Paket/pull/980
* Paket only creates requirements from lock file when updating a single package - https://github.com/fsprojects/Paket/pull/985

#### 1.28.0 - 13.08.2015
* Selective update shows better error message on conflict - https://github.com/fsprojects/Paket/pull/980
* Paket init adds default feed - https://github.com/fsprojects/Paket/pull/981
* Show better error message on conflict - https://github.com/fsprojects/Paket/issues/534
* Make option names for paket find-package-versions consistent with the other commands - https://github.com/fsprojects/Paket/issues/890
* Update specifying version does not pin version in paket.dependencies - https://github.com/fsprojects/Paket/pull/979

#### 1.27.0 - 13.08.2015
* Version range semantics changed for `>= x.y.z prerelease` - https://github.com/fsprojects/Paket/issues/976
* BUGFIX: Version trace got lost - https://twitter.com/indy9000/status/631201649219010561
* BUGFIX: copy_local behaviour was broken - https://github.com/fsprojects/Paket/issues/972

#### 1.26.0 - 10.08.2015
* BUGFIX: Paket mixed responses and downloads - https://github.com/fsprojects/Paket/issues/966

#### 1.25.0 - 10.08.2015
* Fix case-sensitivity of boostrapper on mono
* Reactive NuGet v3
* Check for conflicts in selective update - https://github.com/fsprojects/Paket/pull/964
* BUGFIX: Escape file names - https://github.com/fsprojects/Paket/pull/960

#### 1.23.0 - 04.08.2015
* BUGFIX: Selective update resolves the graph for selected package - https://github.com/fsprojects/Paket/pull/957

#### 1.22.0 - 31.07.2015
* Use FSharp.Core 4.0
* Fix build exe path which includes whitespace - https://github.com/fsprojects/ProjectScaffold/pull/185
* Preserve encoding upon saving solution - https://github.com/fsprojects/Paket/pull/940
* BUGFIX: If we specify a templatefile in paket pack it still packs all templates - https://github.com/fsprojects/Paket/pull/944
* BUGFIX: If we specify a type project templatefile in paket pack it should find the project - https://github.com/fsprojects/Paket/issues/945
* BUGFIX: Paket pack succeeded even when there're missing files - https://github.com/fsprojects/Paket/issues/948
* BUGFIX: FindAllFiles should handle paths that are longer than 260 characters - https://github.com/fsprojects/Paket/issues/949

#### 1.21.0 - 23.07.2015
* Allow NuGet packages to put version in the path - https://github.com/fsprojects/Paket/pull/928

#### 1.20.0 - 21.07.2015
* Allow to get version requirements from paket.lock instead of paket.dependencies - https://github.com/fsprojects/Paket/pull/924
* Add new ASP.NET 5.0 monikers - https://github.com/fsprojects/Paket/issues/921
* BUGFIX: Paket crashed with Null Ref Exception for MBrace - https://github.com/fsprojects/Paket/issues/923
* BUGFIX: Exclude submodules from processing - https://github.com/fsprojects/Paket/issues/918

#### 1.19.0 - 13.07.2015
* Support Odata query fallback for package details with /odata prefix - https://github.com/fsprojects/Paket/pull/922
* Establish beta-level comatibility with Klondike nuget server - https://github.com/fsprojects/Paket/pull/907
* BUGFIX: Improved SemVer parser - https://github.com/fsprojects/Paket/pull/920
* BUGFIX: Added fix for windows-style network source-paths in dependencies parser - https://github.com/fsprojects/Paket/pull/903
* BUGFIX: Settings for dependent packages are now respected - https://github.com/fsprojects/Paket/pull/919
* BUGFIX: `--force` option is working for install/update/restore remote files too
* BUGFIX: Delete cached errors if all sources fail - https://github.com/fsprojects/Paket/issues/908
* BUGFIX: Use updated globbing for paket.template
* COSMETICS: Better error message when package doesn't exist
* COSMETICS: Show better error message when a package is used in `paket.references` but not in `paket.lock`

#### 1.18.0 - 22.06.2015
* Exclusion syntax for paket.template files - https://github.com/fsprojects/Paket/pull/882
* BUGFIX: Issue with `paket pack` and multiple paket.template files fixed - https://github.com/fsprojects/Paket/issues/893

#### 1.17.0 - 22.06.2015
* Tab completion for installed packages in Paket.PowerShell - https://github.com/fsprojects/Paket/pull/892
* BUGFIX: Find-package-versions did not work - https://github.com/fsprojects/Paket/issues/886
* BUGFIX: Find-packages did not work - https://github.com/fsprojects/Paket/issues/888 https://github.com/fsprojects/Paket/issues/889
* COSMETICS: Improved the documentation for the commands - https://github.com/fsprojects/Paket/pull/891

#### 1.16.0 - 21.06.2015
* Make sure retrieved versions are ordered by version with latest version first - https://github.com/fsprojects/Paket/issues/886
* PowerShell argument tab completion for Paket-Add - https://github.com/fsprojects/Paket/pull/887
* Detection of DNX and DNXCore frameworks
* BUGFIX: Exceptions were not logged to command line - https://github.com/fsprojects/Paket/pull/885

#### 1.15.0 - 18.06.2015
* Paket.PowerShell support for Package Manager Console - https://github.com/fsprojects/Paket/pull/875
* Fix download of outdated files - https://github.com/fsprojects/Paket/issues/876

#### 1.14.0 - 14.06.2015
* Chocolatey support for Paket.PowerShell - https://github.com/fsprojects/Paket/pull/872
* BUGFIX: Single version in deps file created invalid dependend package- https://github.com/fsprojects/Paket/issues/871

#### 1.13.0 - 12.06.2015
* Paket.PowerShell support - https://github.com/fsprojects/Paket/pull/839
* EXPERIMENTAL: Allow link:false settings for file references in `paket.references` files
* BUGFIX: `paket update` did not pick latest prerelease version of indirect dependency - https://github.com/fsprojects/Paket/issues/866

#### 1.12.0 - 09.06.2015
* BUGFIX: Paket add should not update the package if it's already there
* BUGFIX: "copy_local" was not respected for indirect dependencies - https://github.com/fsprojects/Paket/issues/856
* BUGFIX: Suggest only packages from the installed sources - https://github.com/fsprojects/Paket.VisualStudio/issues/57
* BUGFIX: Trace license warning only in verbose mode - https://github.com/fsprojects/Paket/issues/862
* BUGFIX: Fix ./ issues during pack
* BUGFIX: Serialize != operator correctly - https://github.com/fsprojects/Paket/issues/857
* COSMETICS: Don't save the `paket.lock` file if it didn't changed

#### 1.11.0 - 08.06.2015
* Support for cancelling bootstrapper - https://github.com/fsprojects/Paket/pull/860
* Increase timeout for restricted access mode - https://github.com/fsprojects/Paket/issues/858

#### 1.10.0 - 02.06.2015
* `paket init` puts Paket binaries into the project path - https://github.com/fsprojects/Paket/pull/853
* Do not duplicate files in the nupkg - https://github.com/fsprojects/Paket/issues/851
* Pack command reuses project version if directly given - https://github.com/fsprojects/Paket/issues/837
* BUGFIX: `paket install` was not respecting `content:none` - https://github.com/fsprojects/Paket/issues/854

#### 1.9.0 - 30.05.2015
* Paket pack allows to specify current nuget version as dependency - https://github.com/fsprojects/Paket/issues/837
* BUGFIX: Fix long version of --silent flag - https://github.com/fsprojects/Paket/pull/849

#### 1.8.0 - 28.05.2015
* Implement --no-install and --redirects for "paket update" - https://github.com/fsprojects/Paket/pull/847
* BUGFIX: Fix inconsistent parameter names - https://github.com/fsprojects/Paket/pull/846

#### 1.7.2 - 28.05.2015
* New `--only-referenced` parameter for restore - https://github.com/fsprojects/Paket/pull/843
* Make the output path relative to the dependencies file - https://github.com/fsprojects/Paket/issues/829
* Analyze content files with case insensitive setting - https://github.com/fsprojects/Paket/issues/816
* BUGFIX: Parse NuGet package prerelease versions containing "-" - https://github.com/fsprojects/Paket/issues/841

#### 1.6.0 - 26.05.2015
* Paket init - init dependencies file with default NuGet source
* Allow to init paket in given directory
* Automatically query all package feeds in "Find packages"
* Allow to override install settings in 'paket.dependencies' with values from 'paket.references' - https://github.com/fsprojects/Paket/issues/836
* BUGFIX: `paket install` fails if package version doesn't match .nupkg file - https://github.com/fsprojects/Paket/issues/834
* BUGFIX: Try to work around issue with mono zip functions - https://github.com/fsharp/FAKE/issues/810

#### 1.5.0 - 21.05.2015
* Property tests for dependencies files parser - https://github.com/fsprojects/Paket/pull/807
* EXPERIMENTAL: Query NuGet feeds in parallel
* Allow to specify the directory for `convert-to-nuget` in PublicAPI
* Expose project Guids from project files
* Allow simplify on concrete dependencies file
* Allow to specify a concrete template file for `paket pack`
* Add overload in PublicAPI for default Restore
* Better tracing during "update package"
* Allow to register trace functions
* Allow to specify a source feed for Find-Packages and Find-Package-Versions command
* BUGFIX: Fix dates in local nuget packages
* BUGFIX: NullReferenceException in `convert-from-nuget` - https://github.com/fsprojects/Paket/pull/831
* BUGFIX: `Convert-from-nuget` quotes source feeds - https://github.com/fsprojects/Paket/pull/833
* BUGFIX: Observable.ofAsync fires OnCompleted - https://github.com/fsprojects/Paket/pull/835
* BUGFIX: Work around issue with CustomAssemblyAttributes during `paket pack` - https://github.com/fsprojects/Paket/issues/827
* BUGFIX: Fix dates after creating a package
* BUGFIX: Always trim package names from command line
* BUGFIX: Always show default nuget stream in completion

#### 1.4.0 - 08.05.2015
* EXPERIMENTAL: Find-Packages command - http://fsprojects.github.io/Paket/paket-find-packages.html
* EXPERIMENTAL: Find-Package-Versions command - http://fsprojects.github.io/Paket/paket-find-package-versions.html
* EXPERIMENTAL: Show-Installed-Packages command - http://fsprojects.github.io/Paket/paket-show-installed-packages.html
* Expose GetDefinedNuGetFeeds in Public API
* Expose GetSources in Public API
* BUGFIX: NuGet Convert works with empty version strings - https://github.com/fsprojects/Paket/pull/821
* BUGFIX: Don't shortcut conflicting addition
* BUGFIX: Better pin down behaviour during "Smart Update""
* BUGFIX: Only replace nuget package during add if the old one had no version
* BUGFIX: Put fixed packages to the end - https://github.com/fsprojects/Paket/issues/814
* BUGFIX: Fix `paket add` if package is already there - https://github.com/fsprojects/Paket/issues/814
* BUGFIX: Fix `paket add` for very first dependency - https://github.com/fsprojects/Paket/issues/814
* BUGFIX: Paket pack had issues with \ in subfolders - https://github.com/fsprojects/Paket/issues/812
* BZGFIX: Use https://api.nuget.org/v3/index.json for Autocomplete
* BUGFIX: Set exit code to 1 if the command line parser finds error
* BUGFIX: Windows restrictions were not parsed from lockfile - https://github.com/fsprojects/Paket/issues/810
* BUGFIX: Paket tries to keep the alphabetical order when using `paket add`
* BUGFIX: Do not generate entries for empty extensions in nupkg
* BUGFIX: Portable framework restrictions were not parsed from lockfile - https://github.com/fsprojects/Paket/issues/810
* COSMETICS: "Done" message in bootstrapper
* COSMETICS: -s parameter for Bootstrapper
* COSMETICS: Don't perform unnecessary installs during `paket add`
* COSMETICS: Always print the command on command parser error

#### 1.3.0 - 30.04.2015
* Paket keeps paket.dependencies as stable as possible during edits - https://github.com/fsprojects/Paket/pull/802
* `paket push` doesn't need a dependencies file any more - https://github.com/fsprojects/Paket/issues/800
* Added `--self` for self update of bootstrapper - https://github.com/fsprojects/Paket/issues/791
* BUGFIX: `convert-from-nuget` doen`t duplicate sources anymore - https://github.com/fsprojects/Paket/pull/804

#### 1.2.0 - 24.04.2015
* Add Paket.BootStrapper NuGet package - https://github.com/fsprojects/Paket/issues/790

#### 1.1.3 - 24.04.2015
* Fix StackOverflowException when using local path - https://github.com/fsprojects/Paket/issues/795

#### 1.1.2 - 24.04.2015
* `paket add` should not change dependencies file if the package is misspelled - https://github.com/fsprojects/Paket/issues/798

#### 1.1.1 - 24.04.2015
* Support developmentDependency nuget dependencies - https://github.com/fsprojects/Paket/issues/796

#### 1.1.0 - 23.04.2015
* Pack command is able to detect portable frameworks - https://github.com/fsprojects/Paket/issues/797

#### 1.0.2 - 23.04.2015
* `Convert-from-nuget` removes custom import and targets - https://github.com/fsprojects/Paket/pull/792

#### 1.0.1 - 20.04.2015
* New bootstrapper protects paket.exe from incomplete github downloads - https://github.com/fsprojects/Paket/pull/788

#### 1.0.0 - 17.04.2015
* Big release from fsharpex

#### 0.42.1 - 17.04.2015
* BUGFIX: Smart Install is no longer adding dependencies to paket.dependencies if specified in paket.references but not in paket.dependencies - https://github.com/fsprojects/Paket/issues/779
* BUGFIX: Fix smart install when we add a pinned version - https://github.com/fsprojects/Paket/issues/777
* Trace NuGet server response in verbose mode - https://github.com/fsprojects/Paket/issues/775
* BUGFIX: Fixing wrong local path detection with `paket install` - https://github.com/fsprojects/Paket/pull/773
* BUGFIX: Fixed zip opening on mono - https://github.com/fsprojects/Paket/pull/774

#### 0.41.0 - 13.04.2015
* New Testimonials page - http://fsprojects.github.io/Paket/testimonials.html
* New `PAKET.VERSION` environment variable for bootstraper - https://github.com/fsprojects/Paket/pull/771
* `convert-from-nuget` aggregates target framework from packages.config files - https://github.com/fsprojects/Paket/pull/768
* Improved config file formatting with indented binding redirects - https://github.com/fsprojects/Paket/pull/769
* BUGFIX: Fixed home path detection - https://github.com/fsprojects/Paket/pull/770
* COSMETICS: Better error message when `paket.dependencies` is missing - https://github.com/fsprojects/Paket/issues/764

#### 0.40.0 - 09.04.2015
* Try to fix dates in Nuget packages - https://github.com/fsprojects/Paket/issues/761
* `convert-from-nuget` reads target framework from packages.config files - https://github.com/fsprojects/Paket/pull/760
* Allow . in target file names for pack - https://github.com/fsprojects/Paket/issues/756

#### 0.39.0 - 08.04.2015
* Upgrading to .NET 4.5
* Removing DotNetZip and using the .NET 4.5 Zip APIs instead - https://github.com/fsprojects/Paket/pull/732
* Boostrapper download without `nuget.exe` - https://github.com/fsprojects/Paket/pull/734
* Added frameworkAssemblies to nuspec templating - https://github.com/fsprojects/Paket/issues/740
* BUGFIX: Only pick up project output files for pack that exactly match assembly filename - https://github.com/fsprojects/Paket/issues/752
* BUGFIX: Detect Silverlight version in csproj files - https://github.com/fsprojects/Paket/issues/751
* BUGFIX: Fix mono timeout during license download - https://github.com/fsprojects/Paket/issues/746
* BUGFIX: Detect `sl` as Silverlight - https://github.com/fsprojects/Paket/issues/744

#### 0.38.0 - 30.03.2015
* The restore process downloads package licenses automatically - https://github.com/fsprojects/Paket/pull/737

#### 0.37.0 - 28.03.2015
* Fallback to NuGet.exe if the bootstrapper fails to download from GitHub - https://github.com/fsprojects/Paket/pull/733
* COSMETICS: Display the file name if Paket crashes on some invalid file - https://github.com/fsprojects/Paket/pull/730

#### 0.36.0 - 27.03.2015
* Allow to add references section to paket.template file - https://github.com/fsprojects/Paket/issues/721
* Allow to compute libraries for specific framework - https://github.com/fsprojects/Paket/issues/723
* Detect .NET 4.6 - https://github.com/fsprojects/Paket/issues/727
* SemVer allows "number + build metadata" format - https://github.com/fsprojects/Paket/issues/704
* `paket push` shows status information - https://github.com/fsprojects/Paket/pull/695
* BUGFIX: Maintain order of content file items - https://github.com/fsprojects/Paket/pull/722
* BUGFIX: `Convert-from-nuget` ignores disabled NuGet feeds - https://github.com/fsprojects/Paket/pull/720
* BUGFIX: Smart install should not remove sources from `paket.dependencies` - https://github.com/fsprojects/Paket/pull/726
* BUGFIX: Smart install should create paket.lock if we have references files - https://github.com/fsprojects/Paket/pull/725
* COSMETICS: better tracing of intermediate resolution conflicts

#### 0.34.0 - 12.03.2015
* `paket pack` pretty-prints it's nuspec - https://github.com/fsprojects/Paket/issues/691
* Paket packs .MDBs docs into the nupkg - https://github.com/fsprojects/Paket/issues/693
* paket pack / paket.template support wildcard patterns - https://github.com/fsprojects/Paket/issues/690
* Allow empty lines in `paket.template` and report file name if parser fails - https://github.com/fsprojects/Paket/issues/692
* BUGFIX: paket.template - file type respects dir without slash at the end - https://github.com/fsprojects/Paket/issues/698
* BUGFIX: paket-files folder is alwaays relative to `paket.dependencies` - https://github.com/fsprojects/Paket/issues/564
* BUGFIX: `paket install` respects manual paket nodes - https://github.com/fsprojects/Paket/issues/679

#### 0.33.0 - 10.03.2015
* Paket packs XML docs into the nupkg - https://github.com/fsprojects/Paket/issues/689
* BUGFIX: Install settings from `paket.dependencies` should override package settings - https://github.com/fsprojects/Paket/issues/688

#### 0.32.0 - 09.03.2015
* PERFORMANCE: If resolver runs into conflict then use Warnsdorff's rule - https://github.com/fsprojects/Paket/pull/684
* BUGFIX: Fixed Linux install scripts - https://github.com/fsprojects/Paket/pull/681
* Support for WinExe output type - https://github.com/fsprojects/Paket/pull/675
* BUGFIX: Fix Nuget compat issue with leading zeros - https://github.com/fsprojects/Paket/pull/672
* BUGFIX: Detect inter project dependencies without matching package id - https://github.com/fsprojects/Paket/pull/671
* BUGFIX: Parse prerelease numbers into bigint since ints might overflow - https://github.com/fsprojects/Paket/pull/667
* BUGFIX: Optional fields in template files are read correctly - https://github.com/fsprojects/Paket/pull/666
* BUGFIX: Better url and endpoint handling in `paket push` - https://github.com/fsprojects/Paket/pull/663
* COSMETICS: Better tracing when resolver runs into conflict - https://github.com/fsprojects/Paket/pull/684
* COSMETICS: Better error message when a package is listed twice in `paket.references` - https://github.com/fsprojects/Paket/pull/686
* COSMETICS: Use Chessie for ROP - https://github.com/fsprojects/Chessie

#### 0.31.2 - 26.02.2015
* BUGFIX: Robust and much faster template file parser - https://github.com/fsprojects/Paket/pull/660

#### 0.31.1 - 25.02.2015
* Use latest FAKE tasks

#### 0.31.0 - 25.02.2015
* BUGFIX: Fix help for init command - https://github.com/fsprojects/Paket/pull/654
* BUGFIX: Allow non-standard API endpoint for push - https://github.com/fsprojects/Paket/pull/652
* BUGFIX: Special case nuget.org
* BUGFIX: paket add/remove with just project name - https://github.com/fsprojects/Paket/pull/650
* BUGFIX: Uploading packages as multiform content type - https://github.com/fsprojects/Paket/pull/651
* BUGFIX: Handle transient dependencies better in pack command - https://github.com/fsprojects/Paket/pull/649
* BUGFIX: Only load custom attributes if not given in TemplateFile or cmd parameter
* BUGFIX: Detect .NET 4.5.1 - https://github.com/fsprojects/Paket/pull/647

#### 0.30.0 - 23.02.2015
* New command: `paket pack` - http://fsprojects.github.io/Paket/paket-pack.html
* New command: `paket push` - http://fsprojects.github.io/Paket/paket-push.html
* Improved command line help - https://github.com/fsprojects/Paket/pull/639
* BUGFIX: fix no_auto_restore option parsing  - https://github.com/fsprojects/Paket/issues/632

#### 0.29.0 - 18.02.2015
* Allow local NuGet sources with spaces in `paket.dependencies` - https://github.com/fsprojects/Paket/issues/616
* Streamlined install options in `paket.dependencies` and `paket.references` - https://github.com/fsprojects/Paket/issues/587
* Allow to opt-out of targets import - https://github.com/fsprojects/Paket/issues/587
* New option to add/remove packages for a single project - https://github.com/fsprojects/Paket/pull/610
* BUGFIX: Blacklisted Microsoft.Bcl.Build.targets - https://github.com/fsprojects/Paket/issues/618
* BUGFIX: Selective update doesn't add package twice from `paket.references` anymore
* BUGFIX: `paket install` installs GitHub source files
* COSMETICS: Respect home directories on mono - https://github.com/fsprojects/Paket/issues/612
* COSMETICS: `paket add` inserts the new package in alphabetical position - https://github.com/fsprojects/Paket/issues/596

#### 0.28.0 - 16.02.2015
* Add a simple API which allows to retrieve NuGet v3 autocomplete
* Allow unix-style comments in `paket.dependencies` file
* BUGFIX: `paket restore` does not fail on missing `paket.version` files - https://github.com/fsprojects/Paket/issues/600
* BUGFIX: Parsing of conditional dependencies should detect portable case - https://github.com/fsprojects/Paket/issues/594
* BUGFIX: Prerelease requirements in `paket.dependencies` should override package dependencies - https://github.com/fsprojects/Paket/issues/607
* BUGFIX: Try to ease the pain with mono bug in Process class - https://github.com/fsprojects/Paket/issues/599
* BUGFIX: `paket restore` does not re-download http references - https://github.com/fsprojects/Paket/issues/592
* BUGFIX: Make DeletePaketNodes more robust - https://github.com/fsprojects/Paket/issues/591
* BUGFIX: Install content files on mono - https://github.com/fsprojects/Paket/issues/561
* BUGFIX: Install process doesn't duplicate Imports of targets files any more - https://github.com/fsprojects/Paket/issues/588
* BUGFIX: Don't remove comments from `paket.dependencies` file - https://github.com/fsprojects/Paket/issues/584
* COSMETICS: Paket should not reformat app/web.config files while changing assembly redirects - https://github.com/fsprojects/Paket/issues/597

#### 0.27.0 - 07.02.2015
* Install process will reference `.props` and `.targets` files from NuGet packages - https://github.com/fsprojects/Paket/issues/516
* Don't internalize in paket.exe during ILMerge
* Allow to download from pre-authenticated MyGet feed - https://github.com/fsprojects/Paket/issues/466
* BUGFIX: Fix `paket install --hard` for FSharp.Core - https://github.com/fsprojects/Paket/issues/579
* BUGFIX: `paket convert-from-nuget` ignores casing when looking for nuget.targets - https://github.com/fsprojects/Paket/issues/580
* BUGFIX: `paket install` correctly parses HTTP references - https://github.com/fsprojects/Paket/pull/571
* BUGFIX: `paket.dependencies` parser now fails if tokens are not valid
* COSMETICS: Prerelease strings are checked that they don't contain operators
* COSMETICS: Create an install function in the API which takes a `paket.dependencies` file as text - https://github.com/fsprojects/Paket/issues/576

#### 0.26.0 - 31.01.2015
* Allow to opt-out of old frameworks in `paket.dependencies` - http://fsprojects.github.io/Paket/nuget-dependencies.html#Framework-restrictions
* Allow `copy_local` settings in `paket.references` - http://fsprojects.github.io/Paket/references-files.html#copy_local-settings
* COSMETICS: `paket.lock` beautification for HTTP specs - https://github.com/fsprojects/Paket/pull/571

#### 0.25.0 - 25.01.2015
* BUGFIX: If more than one TargetFramework-specific dependency to the same package exist, we take the latest one - https://github.com/fsprojects/Paket/pull/567
* BUGFIX: Removes interactive-shell-check on `add auth` - https://github.com/fsprojects/Paket/pull/565
* BUGFIX: Can parse open NuGet ranges in brackets - https://github.com/fsprojects/Paket/issues/560
* BUGFIX: Detect `net35-client` - https://github.com/fsprojects/Paket/issues/559
* BUGFIX: Show help for `auto-restore` command - https://github.com/fsprojects/Paket/pull/558

#### 0.24.0 - 19.01.2015
* Allow to disable Visual Studio NuGet package restore - http://fsprojects.github.io/Paket/paket-auto-restore.html
* BUGFIX: Probe for unnormalized and normalized versions in local NuGet feeds - https://github.com/fsprojects/Paket/issues/556

#### 0.23.0 - 15.01.2015
* Refactored `init` & `init auto restore` to Railway Oriented Programming - https://github.com/fsprojects/Paket/pull/533
* Refactored FindRefs to Railway Oriented Programming - https://github.com/fsprojects/Paket/pull/529
* BUGFIX: paket.bootstrapper.exe and paket.exe use better proxy detection - https://github.com/fsprojects/Paket/pull/552
* BUGFIX: `paket add` offered to add dependencies even when they are already added - https://github.com/fsprojects/Paket/issues/550
* BUGFIX: Detect `Net20-client` - https://github.com/fsprojects/Paket/issues/547
* BUGFIX: Give better error message when package is not found in a local feed - https://github.com/fsprojects/Paket/issues/545
* BUGFIX: Don't download gists that are up-to-date - https://github.com/fsprojects/Paket/issues/513
* BUGFIX: fix parsing of longer http links - https://github.com/fsprojects/Paket/pull/536
* BUGFIX: Detect correct `paket.references` filenames during convert-from-nuget
* BUGFIX: If no package source is found during convert-from-nuget we use the default NuGet feed
* COSMETICS: Config file is only saved when needed
* COSMETICS: Ignore completely empty lib folders
* COSMETICS: `paket convert-from-nuget` warns if it can't find a NuGet feed - https://github.com/fsprojects/Paket/issues/548
* COSMETICS: Remove icon from bootstrapper to make file size much smaller

#### 0.22.0 - 05.01.2015
* Bootstrapper avoids github API - https://github.com/fsprojects/Paket/issues/510
* Refactoring to Railwal Oriented Programming - http://fsharpforfunandprofit.com/rop/
* Always trim line end in lockfile
* Improved binding redirects detection - https://github.com/fsprojects/Paket/pull/507
* Don't catch NullReferenceExceptions for now - https://github.com/fsprojects/Paket/issues/505
* BUGFIX: Paket update nuget X doesn't work - https://github.com/fsprojects/Paket/issues/512

#### 0.21.0 - 02.01.2015
* New `--log-file` parameter allows to trace into logfile - https://github.com/fsprojects/Paket/pull/502
* Trace stacktrace on all NullReferenceExceptions - https://github.com/fsprojects/Paket/issues/500
* Paket.locked file has 2 minute timeout
* BUGFIX: Detect the version of a GitHub gist correctly - https://github.com/fsprojects/Paket/issues/499
* BUGFIX: Dependencies file saves http and gist links correctly - https://github.com/fsprojects/Paket/issues/498
* BUGFIX: Don't relax "OverrideAll" conditions during `paket install`
* BUGFIX: fix priority of parsing atom nuget feed for package Id - https://github.com/fsprojects/Paket/issues/494
* BUGFIX: fix JSON deserializer and reactivate cache - https://github.com/fsprojects/Paket/pull/495
* BUGFIX: Make the file search for app.config and web.config case insensitive - https://github.com/fsprojects/Paket/issues/493
* BUGFIX: Don't add duplicate lines in `packet.dependencies` - https://github.com/fsprojects/Paket/issues/492
* BUGFIX: Keep framework restrictions in `paket install`- https://github.com/fsprojects/Paket/issues/486
* WORKAROUND: Do not fail on BadCrcException during unzip and only show a warning - https://github.com/fsprojects/Paket/issues/484
* WORKAROUND: Disable NuGet v3 feed for now - seems to be unreliable.
* PERFORMANCE: Don't parse project files twice - https://github.com/fsprojects/Paket/issues/487
* PERFORMANCE: Cache platform penalty calculation - https://github.com/fsprojects/Paket/issues/487
* PERFORMANCE: Use StringBuilder for path replacement - https://github.com/fsprojects/Paket/issues/487
* PERFORMANCE: Cache feed errors - https://github.com/fsprojects/Paket/issues/487
* PERFORMANCE: Put feed url into cache filename - https://github.com/fsprojects/Paket/issues/487
* PERFORMANCE: Relax prerelease requirements for pinned versions - https://github.com/fsprojects/Paket/issues/487
* PERFORMANCE: Don't enumerate all files, since we only need lib files - https://github.com/fsprojects/Paket/issues/487
* PERFORMANCE: Pin sourcefile dependencies - https://github.com/fsprojects/Paket/issues/487
* PERFORMANCE: Cache path penalty calculation - https://github.com/fsprojects/Paket/issues/487
* PERFORMANCE: Cache path extraction - https://github.com/fsprojects/Paket/issues/487

#### 0.20.1 - 30.12.2014
* COSMETICS: Trim end of line in lockfile.

#### 0.20.0 - 29.12.2014
* `paket install` performs a selective update based on the changes in the dependencies file - http://fsprojects.github.io/Paket/lock-file.html#Performing-updates
* Paket.exe acquires a lock for all write processes - https://github.com/fsprojects/Paket/pull/469
* New command to add credentials - http://fsprojects.github.io/Paket/paket-config-file.html#Add-credentials
* Smarter conditional NuGet dependencies - https://github.com/fsprojects/Paket/pull/462
* If environment auth variables are empty a fallback to the config is used- https://github.com/fsprojects/Paket/pull/459
* Better handling for multiple files from same GitHub repository - https://github.com/fsprojects/Paket/pull/451
* Extend Public API for plugin
* BUGFIX: Remove parsing of invalid child element of ProjectReference - https://github.com/fsprojects/Paket/pull/453
* BUGFIX: Don't add NuGet packages twice to a references file - https://github.com/fsprojects/Paket/pull/460
* BUGFIX: Use Max strategy for `paket outdated --ingore-constraints` - https://github.com/fsprojects/Paket/pull/463
* BUGFIX: Don't delete downloaded github zip file
* BUGFIX: Cannot install nuget packages from local TeamCity feeds due to proxy - https://github.com/fsprojects/Paket/pull/482
* BUGFIX: Don't touch framework assemblies if not needed
* BUGFIX: Check versions file synchronously
* BUGFIX: Restore console color after handling exception - https://github.com/fsprojects/Paket/pull/467
* COSMETICS: `>= 0` version range simplified to empty string - https://github.com/fsprojects/Paket/pull/449
* COSMETICS: Paket.exe and paket.bootstrapper.exe have a logo - https://github.com/fsprojects/Paket/pull/473

#### 0.18.0 - 09.12.2014
* Show command help on `--help` - https://github.com/fsprojects/Paket/pull/437
* Allow to opt in to BindingRedirects - https://github.com/fsprojects/Paket/pull/436
* Don't run simplify in strict mode - https://github.com/fsprojects/Paket/pull/443
* Allow to remove NuGet packages in interactive mode - https://github.com/fsprojects/Paket/pull/432
* Added auto-unzip of downloaded archives - https://github.com/fsprojects/Paket/pull/430
* Allow to reference binary files via http reference - https://github.com/fsprojects/Paket/pull/427
* Faster BindingRedirects - https://github.com/fsprojects/Paket/pull/414
* Using a different FSharp.Core NuGet package - https://github.com/fsprojects/Paket/pull/416
* Find the paket.references file in upper directories - https://github.com/fsprojects/Paket/pull/409
* Allow `paket.references` files in upper directories - https://github.com/fsprojects/Paket/pull/403
* Clear failure message for `paket simplify`, when lock file is outdated - https://github.com/fsprojects/Paket/pull/403
* BUGFIX: `Selective update` updates only dependent packages - https://github.com/fsprojects/Paket/pull/410
* BUGFIX: If there are only prereleases we should just take these
* BUGFIX: `paket update nuget <name>` fails if <name> was not found in lockfile - https://github.com/fsprojects/Paket/issues/404
* BUGFIX: Unescape library filename - https://github.com/fsprojects/Paket/pull/412
* BUGFIX: Allow to reference multiple files from same repository directory - https://github.com/fsprojects/Paket/pull/445
* BUGFIX: Don't reference satellite assemblies - https://github.com/fsprojects/Paket/pull/444
* BUGFIX: Binding redirect version is picked from highest library version - https://github.com/fsprojects/Paket/pull/422
* BUGFIX: Handle numeric part of PreRelease identifiers correctly - https://github.com/fsprojects/Paket/pull/426
* BUGFIX: Fixed casing issue in selective update - https://github.com/fsprojects/Paket/pull/434
* BUGFIX: Parse http links from lockfile
* BUGFIX: Calculate dependencies file name for http resources - https://github.com/fsprojects/Paket/pull/428

#### 0.17.0 - 29.11.2014
* FrameworkHandling: Support more portable profiles and reduce the impact in the XML file
* FrameworkHandling: support extracting Silverlight5.0 and NetCore4.5 - https://github.com/fsprojects/Paket/pull/389
* New command `paket init` - http://fsprojects.github.io/Paket/paket-init.html
* Better error message for missing files in paket.lock file - https://github.com/fsprojects/Paket/pull/402
* BUGFIX: Crash on 'install' when input seq was empty - https://github.com/fsprojects/Paket/pull/395
* BUGFIX: Handle multiple version results from NuGet - https://github.com/fsprojects/Paket/pull/393

#### 0.16.0 - 23.11.2014
* Integrate BindingRedirects into Paket install process - https://github.com/fsprojects/Paket/pull/383
* BUGFIX: Download of GitHub files should clean it's own directory - https://github.com/fsprojects/Paket/issues/385
* BUGFIX: Don't remove custom framework references - https://github.com/fsprojects/Paket/issues/376
* BUGFIX: Path to dependencies file is now relative after `convert-from-nuget` - https://github.com/fsprojects/Paket/pull/379
* BUGFIX: Restore command in targets file didn't work with spaces in paths - https://github.com/fsprojects/Paket/issues/375
* BUGFIX: Detect FrameworkReferences without restrictions in nuspec file and install these
* BUGFIX: Read sources even if we don't find packages - https://github.com/fsprojects/Paket/issues/372

#### 0.15.0 - 19.11.2014
* Allow to use basic framework restrictions in NuGet packages - https://github.com/fsprojects/Paket/issues/307
* Support feeds that don't support NormalizedVersion - https://github.com/fsprojects/Paket/issues/361
* BUGFIX: Use Nuget v2 as fallback
* BUGFIX: Accept and normalize versions like 6.0.1302.0-Preview - https://github.com/fsprojects/Paket/issues/364
* BUGFIX: Fixed handling of package dependencies containing string "nuget" - https://github.com/fsprojects/Paket/pull/363

#### 0.14.0 - 14.11.2014
* Uses Nuget v3 API, which enables much faster resolver
* BUGFIX: Keep project file order similar to VS order
* Support unlisted dependencies if nothing else fits - https://github.com/fsprojects/Paket/issues/327

#### 0.13.0 - 11.11.2014
* New support for general HTTP dependencies - http://fsprojects.github.io/Paket/http-dependencies.html
* New F# Interactive support - http://fsprojects.github.io/Paket/reference-from-repl.html
* New `paket find-refs` command - http://fsprojects.github.io/Paket/paket-find-refs.html
* Migration of NuGet source credentials during `paket convert-from-nuget` - http://fsprojects.github.io/Paket/paket-convert-from-nuget.html#Migrating-NuGet-source-credentials
* Bootstrapper uses .NET 4.0 - https://github.com/fsprojects/Paket/pull/355
* Adding --ignore-constraints to `paket outdated` - https://github.com/fsprojects/Paket/issues/308
* PERFORMANCE: If `paket add` doesn't change the `paket.dependencies` file then the resolver process will be skipped
* BUGFIX: `paket update nuget [PACKAGENAME]` should use the same update strategy as `paket add` - https://github.com/fsprojects/Paket/issues/330
* BUGFIX: Trailing whitespace is ignored in `paket.references`

#### 0.12.0 - 07.11.2014
* New global paket.config file - http://fsprojects.github.io/Paket/paket-config-file.html
* Trace warning when we replace NuGet.exe with NuGet.CommandLine - https://github.com/fsprojects/Paket/issues/320
* Allow to parse relative NuGet folders - https://github.com/fsprojects/Paket/issues/317
* When paket skips a framework install because of custom nodes it shows a warning - https://github.com/fsprojects/Paket/issues/316
* Remove the namespaces from the nuspec parser - https://github.com/fsprojects/Paket/pull/315
* New function which extracts the TargetFramework of a given projectfile.
* New function which calculates dependencies for a given projectfile.
* Project output type can be detected from a project file
* Allow to retrieve inter project dependencies from a project file
* BUGFIX: Exclude unlisted NuGet packages in Resolver - https://github.com/fsprojects/Paket/issues/327
* BUGFIX: Detect Lib vs. lib folder on Linux - https://github.com/fsprojects/Paket/issues/332
* BUGFIX: Paket stopwatch was incorrect - https://github.com/fsprojects/Paket/issues/326
* BUGFIX: Paket failed on generating lockfile for LessThan version requirement - https://github.com/fsprojects/Paket/pull/314
* BUGFIX: Don't match suffixes in local NuGet packages - https://github.com/fsprojects/Paket/issues/317
* BUGFIX: Don't fail with NullReferenceException when analyzing nuget.config - https://github.com/fsprojects/Paket/issues/319

#### 0.11.0 - 29.10.2014
* Build a merged install model with all packages - https://github.com/fsprojects/Paket/issues/297
* `paket update` command allows to set a version - http://fsprojects.github.io/Paket/paket-update.html#Updating-a-single-package
* `paket.targets` is compatible with specific references files - https://github.com/fsprojects/Paket/issues/301
* BUGFIX: Paket no longer leaves transitive dependencies in lockfile after remove command - https://github.com/fsprojects/Paket/pull/306
* BUGFIX: Don't use "global override" for selective update process - https://github.com/fsprojects/Paket/issues/310
* BUGFIX: Allow spaces in quoted parameter parsing - https://github.com/fsprojects/Paket/pull/311

#### 0.10.0 - 24.10.2014
* Initial version of `paket remove` command - http://fsprojects.github.io/Paket/paket-remove.html
* Paket add doesn't fail on second attempt - https://github.com/fsprojects/Paket/issues/295
* Report full paths when access is denied - https://github.com/fsprojects/Paket/issues/242
* Visual Studio restore only restores for the current project
* BUGFIX: Selective update keeps all other versions
* BUGFIX: Install process accepts filenames with `lib`
* BUGFIX: Fix !~> resolver
* BUGFIX: Use normal 4.0 framework libs when we only specify net40
* BUGFIX: Fix timing issue with paket install --hard - https://github.com/fsprojects/Paket/issues/293
* BUGFIX: Fix namespace handling in nuspec files
* BUGFIX: Add default nuget source to dependencies file if original project has no source

#### 0.9.0 - 22.10.2014
* Allow to restore packages from paket.references files - http://fsprojects.github.io/Paket/paket-restore.html
* Detect local nuspec with old XML namespace - https://github.com/fsprojects/Paket/issues/283
* `paket add` command tries to keep all other packages stable.
* Added another profile mapping for Profile136 - https://github.com/fsprojects/Paket/pull/262
* More portable profiles - https://github.com/fsprojects/Paket/issues/281
* Added net11 to framework handling - https://github.com/fsprojects/Paket/pull/269
* Create references for Win8 - https://github.com/fsprojects/Paket/issues/280
* Detect VS automatic nuget restore and create paket restore - http://fsprojects.github.io/Paket/paket-convert-from-nuget.html#Automated-process
* `paket convert-from-nuget` doesn't duplicate paket solution items - https://github.com/fsprojects/Paket/pull/286
* BUGFIX: Paket removes old framework references if during install - https://github.com/fsprojects/Paket/issues/274
* BUGFIX: Don't let the bootstrapper fail if we already have a paket.exe
* BUGFIX: Use the Id property when NuGet package name and id are different - https://github.com/fsprojects/Paket/issues/265

#### 0.8.0 - 15.10.2014
* Smarter install in project files
* Paket handles .NET 4.5.2 and .NET 4.5.3 projects - https://github.com/fsprojects/Paket/issues/260
* New command: `paket update nuget <package id>` - http://fsprojects.github.io/Paket/paket-update.html#Updating-a-single-package
* BUGFIX: Do not expand auth when serializing dependencies file - https://github.com/fsprojects/Paket/pull/259
* BUGFIX: Create catch all case for unknown portable frameworks

#### 0.7.0 - 14.10.2014
* Initial support for referencing full github projects - http://fsprojects.github.io/Paket/http-dependencies.html#Referencing-a-GitHub-repository
* Allow to use all branches in GitHub sources - https://github.com/fsprojects/Paket/pull/249
* Initial support for frameworkAssemblies from nuspec - https://github.com/fsprojects/Paket/issues/241
* Download github source files with correct encoding - https://github.com/fsprojects/Paket/pull/248
* Add FSharp.Core.Microsoft.Signed as dependency
* Install model uses portable versions for net40 and net45 when package doesn't contain special versions
* Install command displays existing versions if constraint does not match any version
* Restore command doesn't calc install model.
* Use https in DefaultNugetStream - https://github.com/fsprojects/Paket/pull/251
* BUGFIX: Paket only deletes files which will are downloaded by init-auto-restore process - https://github.com/fsprojects/Paket/pull/254
* BUGFIX: Paket convert-from-nuget failed when package source keys contain invalid XML element chars  - https://github.com/fsprojects/Paket/issues/253

#### 0.6.0 - 11.10.2014
* New restore command - http://fsprojects.github.io/Paket/paket-restore.html
* Report if we can't find packages for top level dependencies.
* Faster resolver
* Try /FindPackagesById before /Packages for nuget package version no. retrieval
* New Paket.Core package on NuGet - https://www.nuget.org/packages/Paket.Core/
* BUGFIX: Prefer full platform builds over portable builds

#### 0.5.0 - 09.10.2014
* Bootstrapper will only download stable releases by default - http://fsprojects.github.io/Paket/bootstrapper.html
* New installer model allows better compatibility with NuGet and should be much faster
* Supporting dot for references file - http://fsprojects.github.io/Paket/http-dependencies.html
* Supporting pagination for long NuGet feeds - https://github.com/fsprojects/Paket/issues/223
* Create a "use exactly this version" operator in order to override package conflicts - http://fsprojects.github.io/Paket/nuget-dependencies.html#Use-exactly-this-version-constraint
* New `content none` mode in paket.dependencies - http://fsprojects.github.io/Paket/dependencies-file.html#No-content-option
* Allow source files in content folder of NuGet packages
* No -D needed for Linux installer - https://github.com/fsprojects/Paket/pull/210
* Content files like `_._`, `*.transform` and `*.pp` are ignored - https://github.com/fsprojects/Paket/issues/207
* The `convert-from-nuget` command adds .paket folder to the sln - https://github.com/fsprojects/Paket/issues/206
* Removed duplicate transitive dependencies from lock file - https://github.com/fsprojects/Paket/issues/200
* If the package download failed Paket retries with force flag
* The `convert-from-nuget` commands sorts the dependencies file
* Use credentials from nuget.config on paket convert-from-nuget - https://github.com/fsprojects/Paket/issues/198
* Deploy fixed targets file - https://github.com/fsprojects/Paket/issues/172
* New [--pre] and [--strict] modes for paket outdated - http://fsprojects.github.io/Paket/paket-outdated.html
* New --no-auto-restore option for `convert-from-nuget` command - http://fsprojects.github.io/Paket/paket-convert-from-nuget.html#Automated-process
* Adding support for new portable profiles
* paket.exe is now signed
* Allow to reference .exe files from NuGet packages
* Use default proxy in paket.exe and bootstrapper.exe - https://github.com/fsprojects/Paket/issues/226
* Keep order of sources in paket.dependencies - https://github.com/fsprojects/Paket/issues/233
* BREAKING CHANGE: Removed --dependencies-file option - from now on it's always paket.dependencies
* BUGFIX: Bootstrapper will not throw NullReferenceException on broken paket.exe downloads
* BUGFIX: Authentication information will not be put in cache
* BUGFIX: Fixes cache issue when using multiple NuGet sources
* BUGFIX: Fixes potential casing issue on Windows
* BUGFIX: paket-files need to go to the top of a project file
* BUGFIX: Do not look for MinimalVisualStudioVersion when adding paket folder to solution - https://github.com/fsprojects/Paket/pull/221
* COSMETICS: Throw better error message if we don't get any versions from NuGet source

#### 0.4.0 - 28.09.2014
* Resolve dependencies for github modules - http://fsprojects.github.io/Paket/http-dependencies.html#Remote-dependencies
* New [--interactive] mode for paket simplify - http://fsprojects.github.io/Paket/paket-simplify.html
* Don't use version in path for github files.
* Better error message when a package resolution conflict arises.

#### 0.3.0 - 25.09.2014
* New command: paket add [--interactive] - http://fsprojects.github.io/Paket/paket-add.html
* New command: paket simplify - http://fsprojects.github.io/Paket/paket-simplify.html
* Better Visual Studio integration by using paket.targets file - http://fsprojects.github.io/Paket/paket-init-auto-restore.html
* Support for NuGet prereleases - http://fsprojects.github.io/Paket/nuget-dependencies.html#PreReleases
* Support for private NuGet feeds - http://fsprojects.github.io/Paket/nuget-dependencies.html#NuGet-feeds
* New NuGet package version constraints - http://fsprojects.github.io/Paket/nuget-dependencies.html#Further-version-constraints
* Respect case sensitivity for package paths for Linux - https://github.com/fsprojects/Paket/pull/137
* Improved convert-from-nuget command - http://fsprojects.github.io/Paket/paket-convert-from-nuget.html
* New paket.bootstrapper.exe (7KB) allows to download paket.exe from github.com - http://fsprojects.github.io/Paket/paket-init-auto-restore.html
* New package resolver algorithm
* Better verbose mode - use -v flag
* Version info is shown at paket.exe start
* paket.lock file is sorted alphabetical (case-insensitive)
* Linked source files now all go underneath a "paket-files" folder.
* BUGFIX: Ensure the NuGet cache folder exists
* BUGFIX: Async download fixed on mono

#### 0.2.0 - 17.09.2014
* Allow to directly link GitHub files - http://fsprojects.github.io/Paket/http-dependencies.html
* Automatic NuGet conversion - http://fsprojects.github.io/Paket/paket-convert-from-nuget.html
* Cleaner syntax in paket.dependencies - https://github.com/fsprojects/Paket/pull/95
* Strict mode - https://github.com/fsprojects/Paket/pull/104
* Detecting portable profiles
* Support content files from nuget - https://github.com/fsprojects/Paket/pull/84
* Package names in Dependencies file are no longer case-sensitive - https://github.com/fsprojects/Paket/pull/108

#### 0.1.4 - 16.09.2014
* Only vbproj, csproj and fsproj files are handled

#### 0.1.3 - 15.09.2014
* Detect FSharpx.Core in packages

#### 0.1.2 - 15.09.2014
* --hard parameter allows better transition from NuGet.exe

#### 0.1.0 - 12.09.2014
* We are live - yay!<|MERGE_RESOLUTION|>--- conflicted
+++ resolved
@@ -1,13 +1,11 @@
-<<<<<<< HEAD
-#### 4.0.0-alpha038 - 20.12.2016
+#### 4.0.0-alpha039 - 20.12.2016
 * Make Paket compatible with DotNet SDK preview3
 * Tail Recursive Package Resolution - https://github.com/fsprojects/Paket/pull/2066
 * Reorganized resolver - https://github.com/fsprojects/Paket/pull/2039
 * USABILITY: Added option to have paket restore fail on check failure - https://github.com/fsprojects/Paket/pull/1963
-=======
+
 #### 3.31.7 - 20.12.2016
 * BUGFIX: Revert argu update
->>>>>>> ecf3d290
 
 #### 3.31.6 - 20.12.2016
 * BUGFIX: If we have ref and lib files then we prefer lib
