--- conflicted
+++ resolved
@@ -1,14 +1,10 @@
-<<<<<<< HEAD
-#### 5.5.0-alpha007 - 05.07.2017
+#### 5.5.0-alpha008 - 06.07.2017
 * Support for dotnet cli tools - https://github.com/fsprojects/Paket/pull/2486
 * GNU-compatible command line - https://github.com/fsprojects/Paket/pull/2429
+
+#### 5.4.8 - 06.07.2017
+* BUGFIX: Added default NuGet source back to find-packages - https://github.com/fsprojects/Paket/pull/2489
 * BUGFIX: Fixed NugetV2 querying - https://github.com/fsprojects/Paket/pull/2485
-=======
-#### 5.4.8 - 06.07.2017
-* BUGFIX: Add default NuGet source back to find-packages - https://github.com/fsprojects/Paket/pull/2489
-
-#### 5.4.5 - 05.07.2017
->>>>>>> 3db58d88
 * BUGFIX: Show stack trace only in verbose mode - https://github.com/fsprojects/Paket/pull/2481
 * BUGFIX: find-packages doesn't require paket.dependencies to be present - https://github.com/fsprojects/Paket/pull/2483
 * BUGFIX: Fixed for usage of the new csproj with targetFramework - https://github.com/fsprojects/Paket/pull/2482
