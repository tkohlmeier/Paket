--- conflicted
+++ resolved
@@ -1,15 +1,13 @@
-<<<<<<< HEAD
-#### 2.0.0-beta008 - 07.09.2015
+#### 2.0.0-beta009 - 08.09.2015
 * Support for `Dependency groups` in paket.dependencies files - http://fsprojects.github.io/Paket/groups.html
 * Support for Roslyn-based analyzers - http://fsprojects.github.io/Paket/analyzers.html
 * Support for reference conditions - https://github.com/fsprojects/Paket/issues/1026
-=======
+
 #### 1.39.1 - 08.09.2015
 * Eagerly create app.config files and add to all projects - https://github.com/fsprojects/Paket/pull/1044
 
 #### 1.39.0 - 08.09.2015
 * New Bootstrapper with better handling of Paket prereleases
->>>>>>> b2d449a8
 
 #### 1.37.0 - 07.09.2015
 * Support for authentication and complex hosts for HTTP dependencies - https://github.com/fsprojects/Paket/pull/1052
