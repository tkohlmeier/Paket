--- conflicted
+++ resolved
@@ -1,5 +1,4 @@
-<<<<<<< HEAD
-#### 5.0.0-alpha002 - 25.04.2017
+#### 4.9.0 - 26.04.2017
 * Fix dotnetcore integration.
   * Paket now properly understands runtime and reference assemblies
   * Paket now understands the runtime graph and restores runtime dependencies
@@ -7,7 +6,7 @@
 * New command `paket generate-nuspec`
 * BREAKS: `InstallModel` API
 * BUGFIX: Improved C++ support
-=======
+
 #### 4.8.4 - 26.04.2017
 * BUGFIX: Proper encoding "+" in package download url  - https://github.com/fsprojects/Paket/pull/2288
 
@@ -16,7 +15,6 @@
 
 #### 4.8.2 - 26.04.2017
 * BUGFIX: Filter .targets / .props earlier - https://github.com/fsprojects/Paket/pull/2286
->>>>>>> 6703efd8
 
 #### 4.8.1 - 25.04.2017
 * BREAKING CHANGE: Made pushing changes from Git dependency repositories easier - https://github.com/fsprojects/Paket/pull/2226
@@ -25,9 +23,6 @@
 #### 4.7.0 - 25.04.2017
 * Bootstrapper: Support NugetSource app-setting key - https://github.com/fsprojects/Paket/pull/2229
 * Unity3d support - https://github.com/fsprojects/Paket/pull/2268
-
-#### 4.6.3 - 24.04.2017
-* Unity3d version support - https://github.com/fsprojects/Paket/pull/2268
 
 #### 4.6.1 - 24.04.2017
 * Support for SourceLink v2 - https://github.com/fsprojects/Paket/pull/2200
