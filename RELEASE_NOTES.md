<<<<<<< HEAD
#### 0.17.0-alpha006 - 25.11.2014
* FrameworkHandling: Support more portable profiles and reduce the impact in the XML file
=======
#### 0.16.2 - 26.11.2014
* BUGFIX: Handle multiple version results from NuGet - https://github.com/fsprojects/Paket/pull/393
>>>>>>> 9882d844

#### 0.16.1 - 24.11.2014
* FrameworkHandling: support extracting Silverlight5.0 and NetCore4.5 - https://github.com/fsprojects/Paket/pull/389

#### 0.16.0 - 23.11.2014
* Integrate BindingRedirects into Paket install process - https://github.com/fsprojects/Paket/pull/383
* BUGFIX: Download of GitHub files should clean it's own directory - https://github.com/fsprojects/Paket/issues/385
* BUGFIX: Don't remove custom framework references - https://github.com/fsprojects/Paket/issues/376
* BUGFIX: Path to dependencies file is now relative after `convert-from-nuget` - https://github.com/fsprojects/Paket/pull/379
* BUGFIX: Restore command in targets file didn't work with spaces in paths - https://github.com/fsprojects/Paket/issues/375
* BUGFIX: Detect FrameworkReferences without restrictions in nuspec file and install these
* BUGFIX: Read sources even if we don't find packages - https://github.com/fsprojects/Paket/issues/372

#### 0.15.0 - 19.11.2014
* Allow to use basic framework restrictions in NuGet packages - https://github.com/fsprojects/Paket/issues/307
* Support feeds that don't support NormalizedVersion - https://github.com/fsprojects/Paket/issues/361
* BUGFIX: Use Nuget v2 as fallback
* BUGFIX: Accept and normalize versions like 6.0.1302.0-Preview - https://github.com/fsprojects/Paket/issues/364
* BUGFIX: Fixed handling of package dependencies containing string "nuget" - https://github.com/fsprojects/Paket/pull/363

#### 0.14.0 - 14.11.2014
* Uses Nuget v3 API, which enables much faster resolver
* BUGFIX: Keep project file order similar to VS order
* Support unlisted dependencies if nothing else fits - https://github.com/fsprojects/Paket/issues/327

#### 0.13.0 - 11.11.2014
* New support for general HTTP dependencies - http://fsprojects.github.io/Paket/http-dependencies.html
* New F# Interactive support - http://fsprojects.github.io/Paket/reference-from-repl.html
* New `paket find-refs` command - http://fsprojects.github.io/Paket/paket-find-refs.html 
* Migration of NuGet source credentials during `paket convert-from-nuget` - http://fsprojects.github.io/Paket/convert-from-nuget.html#Migrating-NuGet-source-credentials
* Bootstrapper uses .NET 4.0 - https://github.com/fsprojects/Paket/pull/355
* Adding --ignore-constraints to `paket outdated` - https://github.com/fsprojects/Paket/issues/308 
* PERFORMANCE: If `paket add` doesn't change the `paket.dependencies` file then the resolver process will be skipped
* BUGFIX: `paket update nuget [PACKAGENAME]` should use the same update strategy as `paket add` - https://github.com/fsprojects/Paket/issues/330
* BUGFIX: Trailing whitespace is ignored in `paket.references`

#### 0.12.0 - 07.11.2014
* New global paket.config file - http://fsprojects.github.io/Paket/paket-config-file.html
* Trace warning when we replace NuGet.exe with NuGet.CommandLine - https://github.com/fsprojects/Paket/issues/320
* Allow to parse relative NuGet folders - https://github.com/fsprojects/Paket/issues/317
* When paket skips a framework install because of custom nodes it shows a warning - https://github.com/fsprojects/Paket/issues/316
* Remove the namespaces from the nuspec parser - https://github.com/fsprojects/Paket/pull/315
* New function which extracts the TargetFramework of a given projectfile.
* New function which calculates dependencies for a given projectfile.
* Project output type can be detected from a project file
* Allow to retrieve inter project dependencies from a project file
* BUGFIX: Exclude unlisted NuGet packages in Resolver - https://github.com/fsprojects/Paket/issues/327
* BUGFIX: Detect Lib vs. lib folder on Linux - https://github.com/fsprojects/Paket/issues/332
* BUGFIX: Paket stopwatch was incorrect - https://github.com/fsprojects/Paket/issues/326
* BUGFIX: Paket failed on generating lockfile for LessThan version requirement - https://github.com/fsprojects/Paket/pull/314
* BUGFIX: Don't match suffixes in local NuGet packages - https://github.com/fsprojects/Paket/issues/317
* BUGFIX: Don't fail with NullReferenceException when analyzing nuget.config - https://github.com/fsprojects/Paket/issues/319

#### 0.11.0 - 29.10.2014
* Build a merged install model with all packages - https://github.com/fsprojects/Paket/issues/297
* `paket update` command allows to set a version - http://fsprojects.github.io/Paket/paket-update.html#Updating-a-single-package
* `paket.targets` is compatible with specific references files - https://github.com/fsprojects/Paket/issues/301
* BUGFIX: Paket no longer leaves indirect dependencies in lockfile after remove command - https://github.com/fsprojects/Paket/pull/306 
* BUGFIX: Don't use "global override" for selective update process - https://github.com/fsprojects/Paket/issues/310
* BUGFIX: Allow spaces in quoted parameter parsing - https://github.com/fsprojects/Paket/pull/311

#### 0.10.0 - 24.10.2014
* Initial version of `paket remove` command - http://fsprojects.github.io/Paket/paket-remove.html
* Paket add doesn't fail on second attempt - https://github.com/fsprojects/Paket/issues/295
* Report full paths when access is denied - https://github.com/fsprojects/Paket/issues/242
* Visual Studio restore only restores for the current project
* BUGFIX: Selective update keeps all other versions
* BUGFIX: Install process accepts filenames with `lib`
* BUGFIX: Fix !~> resolver
* BUGFIX: Use normal 4.0 framework libs when we only specify net40
* BUGFIX: Fix timing issue with paket install --hard - https://github.com/fsprojects/Paket/issues/293
* BUGFIX: Fix namespace handling in nuspec files
* BUGFIX: Add default nuget source to dependencies file if original project has no source

#### 0.9.0 - 22.10.2014
* Allow to restore packages from paket.references files - http://fsprojects.github.io/Paket/paket-restore.html
* Detect local nuspec with old XML namespace - https://github.com/fsprojects/Paket/issues/283
* `paket add` command tries to keep all other packages stable.
* Added another profile mapping for Profile136 - https://github.com/fsprojects/Paket/pull/262
* More portable profiles - https://github.com/fsprojects/Paket/issues/281
* Added net11 to framework handling - https://github.com/fsprojects/Paket/pull/269
* Create references for Win8 - https://github.com/fsprojects/Paket/issues/280
* Detect VS automatic nuget restore and create paket restore - http://fsprojects.github.io/Paket/convert-from-nuget.html#Automated-process
* `paket convert-from-nuget` doesn't duplicate paket solution items - https://github.com/fsprojects/Paket/pull/286
* BUGFIX: Paket removes old framework references if during install - https://github.com/fsprojects/Paket/issues/274
* BUGFIX: Don't let the bootstrapper fail if we already have a paket.exe
* BUGFIX: Use the Id property when NuGet package name and id are different - https://github.com/fsprojects/Paket/issues/265

#### 0.8.0 - 15.10.2014
* Smarter install in project files
* Paket handles .NET 4.5.2 and .NET 4.5.3 projects - https://github.com/fsprojects/Paket/issues/260
* New command: `paket update nuget <package id>` - http://fsprojects.github.io/Paket/paket-update.html#Updating-a-single-package
* BUGFIX: Do not expand auth when serializing dependencies file - https://github.com/fsprojects/Paket/pull/259
* BUGFIX: Create catch all case for unknown portable frameworks

#### 0.7.0 - 14.10.2014
* Initial support for referencing full github projects - http://fsprojects.github.io/Paket/http-dependencies.html#Referencing-a-GitHub-repository
* Allow to use all branches in GitHub sources - https://github.com/fsprojects/Paket/pull/249
* Initial support for frameworkAssemblies from nuspec - https://github.com/fsprojects/Paket/issues/241
* Download github source files with correct encoding - https://github.com/fsprojects/Paket/pull/248
* Add FSharp.Core.Microsoft.Signed as dependency
* Install model uses portable versions for net40 and net45 when package doesn't contain special versions
* Install command displays existing versions if constraint does not match any version 
* Restore command doesn't calc install model. 
* Use https in DefaultNugetStream - https://github.com/fsprojects/Paket/pull/251
* BUGFIX: Paket only deletes files which will are downloaded by init-auto-restore process - https://github.com/fsprojects/Paket/pull/254
* BUGFIX: Paket convert-from-nuget failed when package source keys contain invalid XML element chars  - https://github.com/fsprojects/Paket/issues/253

#### 0.6.0 - 11.10.2014
* New restore command - http://fsprojects.github.io/Paket/paket-restore.html
* Report if we can't find packages for top level dependencies.
* Faster resolver
* Try /FindPackagesById before /Packages for nuget package version no. retrieval
* New Paket.Core package on NuGet - https://www.nuget.org/packages/Paket.Core/
* BUGFIX: Prefer full platform builds over portable builds

#### 0.5.0 - 09.10.2014
* Bootstrapper will only download stable releases by default - http://fsprojects.github.io/Paket/bootstrapper.html
* New installer model allows better compatibility with NuGet and should be much faster
* Supporting dot for references file - http://fsprojects.github.io/Paket/http-dependencies.html
* Supporting pagination for long NuGet feeds - https://github.com/fsprojects/Paket/issues/223
* Create a "use exactly this version" operator in order to override package conflicts - http://fsprojects.github.io/Paket/nuget-dependencies.html#Use-exactly-this-version-constraint
* New `content none` mode in paket.dependencies - http://fsprojects.github.io/Paket/dependencies-file.html#No-content-option
* Allow source files in content folder of NuGet packages
* No -D needed for Linux installer - https://github.com/fsprojects/Paket/pull/210
* Content files like `_._`, `*.transform` and `*.pp` are ignored - https://github.com/fsprojects/Paket/issues/207
* The `convert-from-nuget` command adds .paket folder to the sln - https://github.com/fsprojects/Paket/issues/206
* Removed duplicate indirect dependencies from lock file - https://github.com/fsprojects/Paket/issues/200
* If the package download failed Paket retries with force flag
* The `convert-from-nuget` commands sorts the dependencies file
* Use credentials from nuget.config on paket convert-from-nuget - https://github.com/fsprojects/Paket/issues/198
* Deploy fixed targets file - https://github.com/fsprojects/Paket/issues/172
* New [--pre] and [--strict] modes for paket outdated - http://fsprojects.github.io/Paket/paket-outdated.html 
* New --no-auto-restore option for `convert-from-nuget` command - http://fsprojects.github.io/Paket/convert-from-nuget.html#Automated-process
* Adding support for new portable profiles
* paket.exe is now signed
* Allow to reference .exe files from NuGet packages
* Use default proxy in paket.exe and bootstrapper.exe - https://github.com/fsprojects/Paket/issues/226
* Keep order of sources in paket.dependencies - https://github.com/fsprojects/Paket/issues/233
* BREAKING CHANGE: Removed --dependencies-file option - from now on it's always paket.dependencies
* BUGFIX: Bootstrapper will not throw NullReferenceException on broken paket.exe downloads
* BUGFIX: Authentication information will not be put in cache
* BUGFIX: Fixes cache issue when using multiple NuGet sources
* BUGFIX: Fixes potential casing issue on Windows
* BUGFIX: paket-files need to go to the top of a project file
* BUGFIX: Do not look for MinimalVisualStudioVersion when adding paket folder to solution - https://github.com/fsprojects/Paket/pull/221
* COSMETICS: Throw better error message if we don't get any versions from NuGet source

#### 0.4.0 - 28.09.2014
* Resolve dependencies for github modules - http://fsprojects.github.io/Paket/http-dependencies.html#Remote-dependencies
* New [--interactive] mode for paket simplify - http://fsprojects.github.io/Paket/paket-simplify.html
* Don't use version in path for github files.
* Better error message when a package resolution conflict arises.

#### 0.3.0 - 25.09.2014
* New command: paket add [--interactive] - http://fsprojects.github.io/Paket/paket-add.html
* New command: paket simplify - http://fsprojects.github.io/Paket/paket-simplify.html
* Better Visual Studio integration by using paket.targets file - http://fsprojects.github.io/Paket/paket-init-auto-restore.html
* Support for NuGet prereleases - http://fsprojects.github.io/Paket/nuget-dependencies.html#PreReleases
* Support for private NuGet feeds - http://fsprojects.github.io/Paket/nuget-dependencies.html#NuGet-feeds
* New NuGet package version constraints - http://fsprojects.github.io/Paket/nuget-dependencies.html#Further-version-constraints
* Respect case sensitivity for package paths for Linux - https://github.com/fsprojects/Paket/pull/137
* Improved convert-from-nuget command - http://fsprojects.github.io/Paket/convert-from-nuget.html
* New paket.bootstrapper.exe (7KB) allows to download paket.exe from github.com - http://fsprojects.github.io/Paket/paket-init-auto-restore.html
* New package resolver algorithm
* Better verbose mode - use -v flag
* Version info is shown at paket.exe start
* paket.lock file is sorted alphabetical (case-insensitive) 
* Linked source files now all go underneath a "paket-files" folder.
* BUGFIX: Ensure the NuGet cache folder exists
* BUGFIX: Async download fixed on mono

#### 0.2.0 - 17.09.2014
* Allow to directly link GitHub files - http://fsprojects.github.io/Paket/http-dependencies.html
* Automatic NuGet conversion - http://fsprojects.github.io/Paket/convert-from-nuget.html
* Cleaner syntax in paket.dependencies - https://github.com/fsprojects/Paket/pull/95
* Strict mode - https://github.com/fsprojects/Paket/pull/104
* Detecting portable profiles
* Support content files from nuget - https://github.com/fsprojects/Paket/pull/84
* Package names in Dependencies file are no longer case-sensitive - https://github.com/fsprojects/Paket/pull/108

#### 0.1.4 - 16.09.2014
* Only vbproj, csproj and fsproj files are handled

#### 0.1.3 - 15.09.2014
* Detect FSharpx.Core in packages

#### 0.1.2 - 15.09.2014
* --hard parameter allows better transition from NuGet.exe

#### 0.1.0 - 12.09.2014
* We are live - yay!<|MERGE_RESOLUTION|>--- conflicted
+++ resolved
@@ -1,10 +1,8 @@
-<<<<<<< HEAD
 #### 0.17.0-alpha006 - 25.11.2014
 * FrameworkHandling: Support more portable profiles and reduce the impact in the XML file
-=======
+
 #### 0.16.2 - 26.11.2014
 * BUGFIX: Handle multiple version results from NuGet - https://github.com/fsprojects/Paket/pull/393
->>>>>>> 9882d844
 
 #### 0.16.1 - 24.11.2014
 * FrameworkHandling: support extracting Silverlight5.0 and NetCore4.5 - https://github.com/fsprojects/Paket/pull/389
