<<<<<<< HEAD
#### 4.0.0-beta029 - 02.03.2017
* Make Paket compatible with DotNet SDK preview3
* Tail Recursive Package Resolution - https://github.com/fsprojects/Paket/pull/2066
* Reorganized resolver - https://github.com/fsprojects/Paket/pull/2039
* USABILITY: Added option to have paket restore fail on check failure - https://github.com/fsprojects/Paket/pull/1963
* Generate load scripts on install abidding to new paket.dependencies option - https://fsprojects.github.io/Paket/dependencies-file.html#Generate-load-scripts
=======
#### 3.36.1 - 03.03.2017
* USABILITY: old bootstrapper did not work
>>>>>>> aef65732

#### 3.36.0 - 25.02.2017
* BUGFIX: Lower case group folder name - https://github.com/fsprojects/Paket/pull/2150
* BUGFIX: Fix resolver for Strategy.Min - https://github.com/fsprojects/Paket/issues/2148
* BUGFIX: Fix TFS-on-premise - https://github.com/fsprojects/Paket/pull/2147
* BUGFIX: Add a workaround for https://github.com/fsprojects/Paket/issues/2145
* BUGFIX: Ignore unknown frameworks - https://github.com/fsprojects/Paket/pull/2132
* COSMETICS: Do not spam "unlisted" - https://github.com/fsprojects/Paket/issues/2149
* USABILITY: Link to documentation on how to resolve a conflict - https://github.com/fsprojects/Paket/pull/2155

#### 3.35.0 - 30.01.2017
* Added "netcoreapp1.1" support - https://github.com/fsprojects/Paket/pull/2129
* BUGFIX: Ensures that boostrapper --help always work - https://github.com/fsprojects/Paket/pull/2128
* USABILITY: Reports broken project dependencies properly - https://github.com/fsprojects/Paket/pull/2131
* USABILITY: Added details for "clear-cache" in --verbose mode - https://github.com/fsprojects/Paket/pull/2130

#### 3.34.0 - 29.01.2017
* BUGFIX: Support GitHub dependencies with spaces - https://github.com/fsprojects/Paket/pull/2127
* BUGFIX: Convert from nuget: Local package source gave false error - https://github.com/fsprojects/Paket/pull/2112
* BUGFIX: Make config writer use XmlWriter for disk write - https://github.com/fsprojects/Paket/pull/2110
* BUGFIX: Ensure case when getting packages from nuget feed - https://github.com/fsprojects/Paket/pull/2106
* BUGFIX: Ensure stable ordering of references

#### 3.33.0 - 06.01.2017
* USABILITY: Ensure stable ordering of references in the same ItemGroup - https://github.com/fsprojects/Paket/pull/2105
* BUGFIX: Template with multiparagraph description was not working with LF line endings - https://github.com/fsprojects/Paket/issues/2104

#### 3.32.0 - 02.01.2017
* paket outdated: group -parameter added - https://github.com/fsprojects/Paket/pull/2097
* BUGFIX: Fix "directory doesn't exist" in NuGet v2 - https://github.com/fsprojects/Paket/pull/2102
* BUGFIX: Correctly escape no_proxy domains for bootstraper - https://github.com/fsprojects/Paket/pull/2100
* BUGFIX: Don't print incorrect warning in bootstraper - https://github.com/fsprojects/Paket/pull/2098
* BUGFIX: Update Argu to 3.6.1
* BUGFIX: Revert argu update
* BUGFIX: If we have ref and lib files then we prefer lib
* BUGFIX: Don't remove group with only remote files - https://github.com/fsprojects/Paket/pull/2089
* BUGFIX: Fix displayed package name for packages found in another group - https://github.com/fsprojects/Paket/pull/2088
* BUGFIX: Avoid infinite recursive calls in followODataLink - https://github.com/fsprojects/Paket/pull/2081 
* BUGFIX: One of the file writes was missing a Directory.Create() - https://github.com/fsprojects/Paket/pull/2080
* BUGFIX: NuGetV2-OData: retrieve versions in descending order for artifactory - https://github.com/fsprojects/Paket/pull/2073
* BUGFIX: Default address of NuGet v3 stream points to https - https://github.com/fsprojects/Paket/pull/2071
 
#### 3.31.0 - 04.12.2016
* Added monoandroid70 moniker (Android 7 Nougat) - https://github.com/fsprojects/Paket/pull/2065
* BUGFIX: Package names are compared using non-linguistic Ordinal comparison - https://github.com/fsprojects/Paket/pull/2067
* BUGFIX: Fixed Git dependency change detection - https://github.com/fsprojects/Paket/pull/2061
* BUGFIX: Relax prerelease condition for --keep-patch - https://github.com/fsprojects/Paket/issues/2048
* BUGFIX: Allow specify auto-detect in specific groups - https://github.com/fsprojects/Paket/issues/2011

#### 3.30.0 - 22.11.2016
* Allow override of NuGetCacheFolder location through environment variable - https://github.com/fsprojects/Paket/pull/2035
* BUGFIX: Add authorization headers to Paket Push - https://github.com/fsprojects/Paket/pull/2034
* BUGFIX: Fix package name displayed when package is found in different group - https://github.com/fsprojects/Paket/issues/2031
* BUGFIX: Report which nuspec file is invalid when the nuspec cannot be loaded - https://github.com/fsprojects/Paket/issues/2026

#### 3.29.0 - 18.11.2016
* BUGFIX: Paket adds stricter prerelease dependencies to make NuGet happy - https://github.com/fsprojects/Paket/issues/2024

#### 3.28.0 - 17.11.2016
* BUGFIX: Optimize deps to make #2020 work - https://github.com/fsprojects/Paket/pull/2020
* BUGFIX: Added missing tolower() - https://github.com/fsprojects/Paket/pull/2023
* BUGFIX: Fix broken condition in WhenNode - https://github.com/fsprojects/Paket/pull/2022
* REVERT: NuGetV2-OData: retrieve versions in descending order - https://github.com/fsprojects/Paket/pull/2008
* BUGFIX: Git Dependency failed to install when space exists in User Folder name - https://github.com/fsprojects/Paket/pull/2015

#### 3.27.0 - 09.11.2016
* Verbose bootstrapper - https://github.com/fsprojects/Paket/pull/2007 
* BUGFIX: NuGetV2-OData: retrieve versions in descending order - https://github.com/fsprojects/Paket/pull/2008
* BUGFIX: Paket doesn't reference libs for UWP apps - https://github.com/fsprojects/Paket/issues/2001
* BUGFIX: Version constraint was missing on referenced projects packed separately - https://github.com/fsprojects/Paket/issues/1976
* BUGFIX: Make download loop to terminate in max N=5 iterations - https://github.com/fsprojects/Paket/pull/1999

#### 3.26.0 - 31.10.2016
* New Command: paket why - http://theimowski.com/blog/2016/10-30-paket-why-command/index.html
* BUGFIX: Do not remove main group - https://github.com/fsprojects/Paket/issues/1950
* BUGFIX: Fix out-of-date-check
* BUGFIX: Be more conservative during paket add and paket remove - https://github.com/fsprojects/Paket/issues/1652

#### 3.25.0 - 28.10.2016
* Allow to put required paket version into the paket.dependencies file - https://github.com/fsprojects/Paket/pull/1983
* BUGFIX: Custom print for NugetSourceAuthentication types - https://github.com/fsprojects/Paket/pull/1985
* BUGFIX: DependenciesFileParser now tracks inner exceptions for package sources - https://github.com/fsprojects/Paket/pull/1987

#### 3.24.1 - 25.10.2016
* USABILITY: New magic mode bootstrapper - https://github.com/fsprojects/Paket/pull/1961
* USABILITY: Specify Chessie version - https://github.com/fsprojects/Paket/issues/1958
* REVERT: Support long paths for NTFS - https://github.com/fsprojects/Paket/pull/1944

#### 3.23.0 - 10.10.2016
* BUGFIX: Support long paths for NTFS - https://github.com/fsprojects/Paket/pull/1944

#### 3.22.0 - 10.10.2016
* BUGFIX: generate-include-scripts: don't check dll order when it can be skipped - https://github.com/fsprojects/Paket/pull/1945
* BUGFIX: generate-include-script doesn't not #r FSharp.Core.dll anymore - https://github.com/fsprojects/Paket/pull/1946
* BUGFIX: Paket failed to get packages from feed with credentials - https://github.com/fsprojects/Paket/pull/1947
* BUGFIX: Fix public API
* BUGFIX: Set network credentials - https://github.com/fsprojects/Paket/issues/1941
* BUGFIX: Swapped parameters of FindVersionsForPackage
* BUGFIX: Transforming wildcard syntax to regex, which is used by WebProxy for NoProxy bypassing - https://github.com/fsprojects/Paket/pull/1939
* BUGFIX: Work around dependencies issue in VSTS - https://github.com/fsprojects/Paket/issues/1798
* COSMETICS: XML paket.config is now beautified - https://github.com/fsprojects/Paket/pull/1954

#### 3.21.0 - 04.10.2016
* Added MsBuild reserved properties - https://github.com/fsprojects/Paket/pull/1934
* BUGFIX: Make VisualStudio.com nuget feed behave like nuget.org - https://github.com/fsprojects/Paket/issues/1798
* BUGFIX: Generate binding redirect that covers entire range of possible assembly versions - https://github.com/fsprojects/Paket/pull/1932
* COSMETICS: Paket shows context for missing references - https://github.com/fsprojects/Paket/issues/1936

#### 3.20.2 - 29.09.2016
* BUGFIX: Fix dependency compression issue - https://github.com/fsprojects/Paket/issues/1929
* BUGFIX: Calling `Paket.Dependencies.GetInstalledPackageModel` with wrong casing on mono failed - https://github.com/fsprojects/Paket/issues/1928
* BUGFIX: Convert from nuget with analyzers - https://github.com/fsprojects/Paket/pull/1922
* BUGFIX: Don't fail on restore - https://github.com/fsprojects/Paket/pull/1923
* BUGFIX: Fix double space encoding during pack - https://github.com/fsprojects/Paket/issues/1837
* BUGFIX: Try to resolve "$(TargetFrameworkIdentifier) == 'true'" issue
* BUGFIX: Push correct Paket.Core - https://github.com/fsprojects/Paket/pull/1911

#### 3.19.0 - 04.09.2016
* NEW Dotnetcore build for Paket.Core - https://github.com/fsprojects/Paket/pull/1785
* BUGFIX: Allow to overwrite copy_local settings for ref files
* BUGFIX: Fixed invalid Cache Folder when Current Directory is different - https://github.com/fsprojects/Paket/issues/1910

#### 3.18.0 - 02.09.2016
* BUGFIX: Fixed issues around .NET Standard resolution
* BUGFIX: Fixed toLower > tolower for odata url parameter  - https://github.com/fsprojects/Paket/pull/1906
* BUGFIX: Fix deduplication condition
* Revert fix for #1898

#### 3.17.0 - 29.08.2016
* Added Add MonoAndroid44 moniker - https://github.com/fsprojects/Paket/pull/1897
* Notified about missing libs will only be shown on direct packages (too many false positives)
* Fixed props import for fsproj/cspro - https://github.com/fsprojects/Paket/issues/1898
* BUGFIX: Do not copy ref files to output dir - https://github.com/fsprojects/Paket/issues/1895
* BUGFIX: Scan group folder for packages
* BUGFIX: Better NuGet V3 API and async caching - https://github.com/fsprojects/Paket/pull/1892
* BUGFIX: Resolving .net standard depedencies for net46 - https://github.com/fsprojects/Paket/issues/1883
* BUGFIX: Change project file condition handling to be case-insensitive - https://github.com/fsprojects/Paket/pull/1890

#### 3.16.3 - 25.08.2016
* BUGFIX: Don't remove non-duplicate framework dependencies - https://github.com/fsprojects/Paket/pull/1888

#### 3.16.2 - 25.08.2016
* BUGFIX: Fixed lowest_matching constraint - https://github.com/fsprojects/Paket/pull/1882

#### 3.16.1 - 25.08.2016
* Allow printing of version number through command-line option - https://github.com/fsprojects/Paket/pull/1878
* BUGFIX: Async cache fix in multi-thread-environment for GitHub downloads - https://github.com/fsprojects/Paket/pull/1880

#### 3.16.0 - 24.08.2016
* Allow to use github access token from environment variable for github dependencies - http://fsprojects.github.io/Paket/github-dependencies.html#Using-a-GitHub-auth-key-from-environment-variable
* BUGFIX: Look for OutDir in .vcxproj - https://github.com/fsprojects/Paket/issues/1870
* USABILITY: Skip invalid meta-data in cpp projects - https://github.com/fsprojects/Paket/issues/1870
* USABILITY: Add better tracing during resolve - https://github.com/fsprojects/Paket/issues/1871
* USABILITY: Use .dll as default during pack - https://github.com/fsprojects/Paket/issues/1870

#### 3.15.0 - 23.08.2016
* When converting from Nuget Paket removes NuGetPackageImportStamp - https://github.com/fsprojects/Paket/pull/1865
* BUGFIX: Fixed strange issue during directory cleanup
* BUGFIX: Fallback to LocalApplicationData if we don't have UserProfile avaulable - https://github.com/fsprojects/Paket/issues/1863
* BUGFIX: Fixed octokit parsing - https://github.com/fsprojects/Paket/issues/1867
* BUGFIX: Faulty conditions were generated when using condition attributes - https://github.com/fsprojects/Paket/issues/1860

#### 3.14.0 - 22.08.2016
* Show message when a package version is not installed because it is unlisted
* BUGFIX: Bootstrapper had issues with partial download - https://github.com/fsprojects/Paket/pull/1859
* BUGFIX: Use ConcurrentDictionary correctly - https://github.com/fsprojects/Paket/pull/1853

#### 3.13.0 - 12.08.2016
* Allow to pack referenced projects by setting paket.template switch - https://github.com/fsprojects/Paket/issues/1851

#### 3.12.0 - 12.08.2016
* BUGFIX: Paket doesn't add duplicate references to framework assemblies anymore - https://github.com/fsprojects/Paket/issues/1333
* BUGFIX: Run resolver after convert
* BUGFIX: Selective paket update doesn't ignore paket.dependencies rules anymore - https://github.com/fsprojects/Paket/issues/1841
* BUGFIX: Update with any of the --keep-?? flags didn't honour redirects:on in paket.dependencies - https://github.com/fsprojects/Paket/issues/1844

#### 3.11.0 - 04.08.2016
* Allow Pack to pin only project references - https://github.com/fsprojects/Paket/issues/1649

#### 3.10.0 - 03.08.2016
* Allow to specify nupkg version for source override in paket.local file - https://github.com/fsprojects/Paket/issues/1803
* BUGFIX: Allow "auto-restore on" to be done twice - https://github.com/fsprojects/Paket/issues/1836
* BUGFIX: be careful with distinction between .NET 4.0 client and .NET 4.0 full profile - https://github.com/fsprojects/Paket/issues/1830
* BUGFIX: Don't allow empty string as description in template file - https://github.com/fsprojects/Paket/pull/1831
* BUGFIX: Respect comments in dependencies file

#### 3.9.0 - 22.07.2016
* Don't create runtime references for CoreClr anymore - new concept coming soon 
* BUGFIX: Allow to install packages that have "native" in package name - https://github.com/fsprojects/Paket/issues/1829
* PERFORMANCE: Much faster computation of the InstallModel

#### 3.8.0 - 18.07.2016
* Paket automatically packs localized assemblies - https://github.com/fsprojects/Paket/pull/1816
* BUGFIX: Fix possible null ref when processing a vcxproj file - https://github.com/fsprojects/Paket/issues/1814
* BUGFIX: Changing NuGet uri from http to https in paket.dependencies don't causes error any more - https://github.com/fsprojects/Paket/issues/1820
* BUGFIX: Paket 'pack' should exclude 'project' template files correctly - https://github.com/fsprojects/Paket/issues/1818
* PERFORMANCE: Do not scan node_modules path for project files - https://github.com/fsprojects/Paket/issues/1782
* Exposed license url in public namespace - https://github.com/fsprojects/Paket/pull/1811

#### 3.7.0 - 14.07.2016
* Paket automatically packs localized assemblies - https://github.com/fsprojects/Paket/pull/1807
* BUGFIX: Fixed incorrect CopyRuntimeDependencies.ProjectFile causing 'Could not find paket.dependencies' - https://github.com/fsprojects/Paket/pull/1802

#### 3.6.0 - 12.07.2016
* Generate include script for each group - https://github.com/fsprojects/Paket/pull/1787
* USABILITY: Improve error messages for dependency groups - https://github.com/fsprojects/Paket/pull/1797

#### 3.5.0 - 12.07.2016
* Support for .NET 4.6.3 and .NET Standard 1.6
* Using Argu 3 
* Support groups in paket.local - https://github.com/fsprojects/Paket/pull/1788
* Paket config can be run from everywhere - https://github.com/fsprojects/Paket/pull/1781
* BUGFIX: Install older frameworks if things don't work out - https://github.com/fsprojects/Paket/issues/1779
* BUGFIX: Fixed detection of framework version with spaces - https://github.com/fsprojects/Paket/pull/1791
* BUGFIX: Fixed error with local sources and run convert-from-nuget - https://github.com/fsprojects/Paket/pull/1795
 
#### 3.4.0 - 30.06.2016
* Inaccessible caches are excluded for the duration of running a command - https://github.com/fsprojects/Paket/pull/1770
* BUGFIX: NuGet OData search is now case-insensitive - https://github.com/fsprojects/Paket/issues/1775
* BUGFIX: Allows to use colons in git build argument - https://github.com/fsprojects/Paket/issues/1773
* BUGFIX: auto-restore on fixes old targets file references - https://github.com/fsprojects/Paket/issues/1768
* BUGFIX: Added handling for cache not being accessible - https://github.com/fsprojects/Paket/pull/1764
* BUGFIX: Fixed out-of-date check for remote files - https://github.com/fsprojects/Paket/issues/1760, https://github.com/fsprojects/Paket/issues/1762, https://github.com/fsprojects/Paket/issues/1766
* BUGFIX: Using network cache with invalid credentials should not fail restore - https://github.com/fsprojects/Paket/issues/1758
* BUGFIX: Make the copy task more robust if we can't parse target framework - https://github.com/fsprojects/Paket/issues/1756
* BUGFIX: Paket warns on dependencies file that has same package twice in same group - https://github.com/fsprojects/Paket/issues/1757
* USABILITY: Show out-of-sync warning message if paket.lock is not matching paket.dependencies - https://github.com/fsprojects/Paket/issues/1750
* COSMETICS: Don't trace download of remote files twice

#### 3.3.0 - 25.06.2016
* Paket fails on dependencies file that has same package twice in same group - https://github.com/fsprojects/Paket/issues/1757
* Paket.SemVer.Parse is now in PublicAPI.fs - https://github.com/fsprojects/Paket/pull/1754
* BUGFIX: Automatic repair of broken file paths in NuGet packages - https://github.com/fsprojects/Paket/issues/1755
* BUGFIX: Fixed out-of-date check for auto-detection of frameworks - https://github.com/fsprojects/Paket/issues/1750

#### 3.2.0 - 24.06.2016
* Show out-of-sync error message if paket.lock is not matching paket.dependencies - https://github.com/fsprojects/Paket/issues/1750
* BUGFIX: Dependency resolution for .NETFramework4.5 and .NETPortable0.0-wp8+netcore45+net45+wp81+wpa81 fixed - https://github.com/fsprojects/Paket/issues/1753
* BUGFIX: Don't report warnings for packages that are not installed for current target framework - https://github.com/fsprojects/Paket/issues/1693
* BUGFIX: Runtime deps are copied based on TargetFramework - https://github.com/fsprojects/Paket/issues/1751
* BUGFIX: Do not take over control over manual nodes - https://github.com/fsprojects/Paket/issues/1746
* BUGFIX: Better error message when log file is missing - https://github.com/fsprojects/Paket/issues/1743
* BUGFIX: Create folder if needed during package extraction - https://github.com/fsprojects/Paket/issues/1741
* BUGFIX: Simplify works with auto-detected target frameworks - https://github.com/fsprojects/Paket/pull/1740
* BUGFIX: Make sure Guid in project reference is parsed well - https://github.com/fsprojects/Paket/pull/1738
* BUGFIX: Added a username and password option scripting - https://github.com/fsprojects/Paket/pull/1736
* BUGFIX: Trailing slash will be removed from credentials - https://github.com/fsprojects/Paket/pull/1735
* COSMETICS: Add condition to AfterBuild target to unbreak nCrunch - https://github.com/fsprojects/Paket/pull/1734
* BUGFIX: Ignore case in aliases dll names - https://github.com/fsprojects/Paket/pull/1733

#### 3.1.0 - 16.06.2016
* Paket pack doesn't allow empty string as authors and description metadata - https://github.com/fsprojects/Paket/pull/1728
* Made Name and Guid in ProjectRefrence optional - https://github.com/fsprojects/Paket/issues/1729
* BUGFIX: Prerelease version range are working with ~> again
* BUGFIX: Filter empty When conditions - https://github.com/fsprojects/Paket/issues/1727
* BUGFIX: Do not garbage collect packages with version in path

#### 3.0.0 - 15.06.2016
* Allow to reference git repositories - http://fsprojects.github.io/Paket/git-dependencies.html
* Allow to run build commands on git repositories - http://fsprojects.github.io/Paket/git-dependencies.html#Running-a-build-in-git-repositories
* Allow to use git repositories as NuGet source - http://fsprojects.github.io/Paket/git-dependencies.html#Using-Git-repositories-as-NuGet-source
* Allow to override package sources in paket.local - http://fsprojects.github.io/Paket/local-file.html http://theimowski.com/blog/2016/05-19-paket-workflow-for-testing-new-nuget-package-before-release/index.html
* NEW COMMAND: "paket generate-include-scripts" creates package include scripts for F# Interactive - http://fsprojects.github.io/Paket/paket-generate-include-scripts.html
* Additional local caches - http://fsprojects.github.io/Paket/caches.html
* Garbage collection in packages folder - https://github.com/fsprojects/Paket/pull/1491
* Allows to exclude dll references from a NuGet package - http://fsprojects.github.io/Paket/references-files.html#Excluding-libraries
* Allows to use aliases for libraries - http://fsprojects.github.io/Paket/references-files.html#Library-aliases
* Create Choose nodes for .NET Standard
* Remove command removes empty group when removing last dependency - https://github.com/fsprojects/Paket/pull/1706
* New bootstrapper option --max-file-age - http://fsprojects.github.io/Paket/bootstrapper.html 
* USABILITY: Removed "specs:" from paket.lock since it was copied from Bundler and had no meaning in Paket - https://github.com/fsprojects/Paket/pull/1608
* BREAKING CHANGE: "lib", "runtimes" are not allowed as group names
* BREAKING CHANGE: Removed --hard parameter from all commands. 
    - Paket threads all commands as if --hard would have been set - https://github.com/fsprojects/Paket/pull/1567
    - For the --hard use in the binding redirects there is a new parameter --clean-redirects - https://github.com/fsprojects/Paket/pull/1692 

#### 2.66.10 - 15.06.2016
* BUGFIX: Paket update failed on silverlight projects - https://github.com/fsprojects/Paket/pull/1719

#### 2.66.9 - 03.06.2016
* BUGFIX: Automatic prerelease expansion should not be done if explicit prereleases are requested - https://github.com/fsprojects/Paket/issues/1716 https://github.com/fsprojects/Paket/issues/1714

#### 2.66.6 - 31.05.2016
* BUGFIX: Groups with different sources should not resolve to wrong packages - https://github.com/fsprojects/Paket/issues/1711

#### 2.66.5 - 30.05.2016
* BUGFIX: Don't remove trailing zero if version is in package path - https://github.com/fsprojects/Paket/issues/1708

#### 2.66.4 - 26.05.2016
* BUGFIX: Optimization of local dependencies - https://github.com/fsprojects/Paket/issues/1703

#### 2.66.3 - 24.05.2016
* BUGFIX: Use utf-8 to download strings - https://github.com/fsprojects/Paket/pull/1702

#### 2.66.2 - 23.05.2016
* BUGFIX: Update with any of the --keep-major flag didn't honour content:none in paket.dependencies - https://github.com/fsprojects/Paket/issues/1701

#### 2.66.0 - 23.05.2016
* Package groups be excluded in a paket.template file - https://github.com/fsprojects/Paket/pull/1696
* BUGFIX: Fallback from portable to net45 must be conversative - https://github.com/fsprojects/Paket/issues/1117

#### 2.65.0 - 18.05.2016
* BUGFIX: Fixed compatibility issues with nuget.org and myget - https://github.com/fsprojects/Paket/pull/1694
* BUGFIX: DateTime in package should not be in the future
* BUGFIX: Don't push non existing files - https://github.com/fsprojects/Paket/pull/1688
* BUGFIX: Paket should imports build targets from packages in build dependency groups - https://github.com/fsprojects/Paket/pull/1674
* BUGFIX: Framework resolution strategy for Google.Apis.Oauth2.v2 - https://github.com/fsprojects/Paket/issues/1663
* BUGFIX: Blacklisting install.xdt and uninstall.xdt files - https://github.com/fsprojects/Paket/pull/1667

#### 2.64.0 - 05.05.2016
* Implemented support for NativeReference - https://github.com/fsprojects/Paket/issues/1658
* Added monoandroid60 to be matched as Some MonoAndroid - https://github.com/fsprojects/Paket/pull/1659
* BUGFIX: Understand InterprojectDependencies without Name - https://github.com/fsprojects/Paket/issues/1657
* BUGFIX: Fix path issue on linux - https://github.com/fsprojects/Paket/pull/1644/files
* BUGFIX: Don't pack template files in packages or paket-files

#### 2.63.0 - 22.04.2016
* Added monoandroid43 to be matched as Some MonoAndroid - https://github.com/fsprojects/Paket/pull/1631
* Added support for MonoAndroid22 and MonoAndroid23 - https://github.com/fsprojects/Paket/pull/1628
* BUGFIX: allow directory names with + in paket.template
* BUGFIX: Generates binding redirect for references targeting different profiles - https://github.com/fsprojects/Paket/pull/1634
* EXPERIMENTAL: paket resolves runtime dependency libs - https://github.com/fsprojects/Paket/pull/1626
* USABILITY: remove command restricts install to the specified group only - https://github.com/fsprojects/Paket/pull/1612

#### 2.62.0 - 17.04.2016
* Refactoring Bootstrapper to introduce better coverage and testing - https://github.com/fsprojects/Paket/pull/1603

#### 2.61.0 - 17.04.2016
* Support .NET platform standard packages - https://github.com/fsprojects/Paket/issues/1614
* Support .NET 4.6.2 - https://github.com/fsprojects/Paket/issues/1614
* BUGFIX: Don't set CopyToOutputDirectory for Compile items - https://github.com/fsprojects/Paket/issues/1592
* BUGFIX: Allow to pack packages with ReflectedDefinition - https://github.com/fsprojects/Paket/pull/1602

#### 2.60.0 - 12.04.2016
* Various performance optimizations - https://github.com/fsprojects/Paket/pull/1599
* BUGFIX: Fix CleanDir function - https://github.com/fsprojects/Paket/commit/1c2250ed5fae51a5f086325347fecefe16bba27a#commitcomment-17064085
* BUGFIX: Detect net30 moniker

#### 2.59.0 - 12.04.2016
* BUGFIX: Remove process should remove packages from specified groups - https://github.com/fsprojects/Paket/issues/1596
* BUGFIX: Compare full filename for pack with template file - https://github.com/fsprojects/Paket/issues/1594
* BUGFIX: Dependencies file should not take shortened versions - https://github.com/fsprojects/Paket/issues/1591
* BUGFIX: Breaking some parallism and trying to prevent race conditions - https://github.com/fsprojects/Paket/issues/1589
* BUGFIX: "paket.exe pack" with "include-referenced-projects" and "minimum-from-lock-file" did not work when project references have a paket.template file - https://github.com/fsprojects/Paket/issues/1586
* BUGFIX: Property Definitions are placed after FSharp Targets - https://github.com/fsprojects/Paket/issues/1585
* BUGFIX: Redirects for assemblies in the GAC were removed - https://github.com/fsprojects/Paket/issues/1574
* BUGFIX: Paket.dependency with version ranges failed when package has pinned dependency and that version is unlisted - https://github.com/fsprojects/Paket/issues/1579
* BUGFIX: Github dependencies reference transitive NuGet packages to projects - https://github.com/fsprojects/Paket/issues/1578
* BUGFIX: Add "*.fsi" files as <Compile> by default - https://github.com/fsprojects/Paket/pull/1573
* BUGFIX: Touch feature disabled by default in Add, Update, Install; enabled with --touch-affected-refs - https://github.com/fsprojects/Paket/pull/1571
* BUGFIX: Property Definitions: placed after csharp targets - https://github.com/fsprojects/Paket/pull/1522
* BUGFIX: Create folder for all source file dependencies
* USABILITY: Using saved api key credentials for the push operation - https://github.com/fsprojects/Paket/pull/1570
* USABILITY: Paket update supports combining filter with specific version - https://github.com/fsprojects/Paket/pull/1580

#### 2.57.0 - 30.03.2016
* BUGFIX: Property Definitions: placed after non-paket imports if they directly follow the top property groups - https://github.com/fsprojects/Paket/pull/1561
* BUGFIX: Fixed inconsistent condition generation in paket.lock file - https://github.com/fsprojects/Paket/issues/1552
* BUGFIX: Removing transitive dependencies from dependencies list during pack - https://github.com/fsprojects/Paket/pull/1547
* USABILITY: Better WPF support - https://github.com/fsprojects/Paket/pull/1550

#### 2.56.0 - 24.03.2016
* BUGFIX: Move props definitions further up in project files - https://github.com/fsprojects/Paket/issues/1537
* BUGFIX: Fixed missing src files when packing with symbols on Linux - https://github.com/fsprojects/Paket/pull/1545
* BUGFIX: Ensuring that dependent dll's are not included in the package when usng include-referenced-projects - https://github.com/fsprojects/Paket/pull/1543
* BUGFIX: Global redirects:false is not disabling everything below anymore - https://github.com/fsprojects/Paket/issues/1544

#### 2.55.0 - 23.03.2016
* Correct src folder structure for packing with symbols - https://github.com/fsprojects/Paket/pull/1538
* Fix resolver bug spotted by property based testing - https://github.com/fsprojects/Paket/issues/1524

#### 2.54.0 - 21.03.2016
* It's possible to influence the CopyToOutputDirectory property for content references in project files - http://fsprojects.github.io/Paket/nuget-dependencies.html#CopyToOutputDirectory-settings
* BUGFIX: Fix regression where paket skipped packages with name ending in lib - https://github.com/fsprojects/Paket/issues/1531
* USABILITY: Unknown package settings are now reported
* USABILITY: Improve warning text on conflict - https://github.com/fsprojects/Paket/pull/1530

#### 2.53.0 - 19.03.2016
* Allow to restore recursively from remote dependencies file - https://github.com/fsprojects/Paket/issues/1507
* BUGFIX: Fix mixed mode solutions with Native - https://github.com/fsprojects/Paket/issues/1523
* BUGFIX: Do not generate useless true conditions for Native - https://github.com/fsprojects/Paket/issues/1523
* BUGFIX: Native settings are filtered correctly - https://github.com/fsprojects/Paket/issues/1523
* BUGFIX: Force resolver to look into deeper levels - https://github.com/fsprojects/Paket/issues/1520
* COSMETICS: Emit net40-full moniker instead of net-40
* COSMETICS: Simplify single when conditions with single true statement
* USABILITY: Improved error message when paket.dependencies can't be found - https://github.com/fsprojects/Paket/pull/1519
* USABILITY: Automatically retry with force flag if we can't get package details for a given version - https://github.com/fsprojects/Paket/issues/1526
* USABILITY: Better error message when paket.lock an paket.dependencies are out of sync.
* USABILITY: Content:once doesn't add paket flags to the csproj file in order to make Orleans tools happy - https://github.com/fsprojects/Paket/issues/1513
* USABILITY: Be more robust in paket.references files - https://github.com/fsprojects/Paket/issues/1514
* USABILITY: Improved stability in lock acquiring process - https://github.com/fsprojects/Paket/issues/858

#### 2.52.0 - 10.03.2016
* Allow to restore dll from remote dependencies file - https://github.com/fsprojects/Paket/issues/1507
* Prevent paket holding locks on assemblies during binding redirects - https://github.com/fsprojects/Paket/pull/1492
* ProjectFile.save with forceTouch to only modify the last write time without content if unchanged - https://github.com/fsprojects/Paket/pull/1493
* BUGFIX: Don't accept "Unsupported0.0" as full framework - https://github.com/fsprojects/Paket/issues/1494
* BUGFIX: Revert 1487 - https://github.com/fsprojects/Paket/issues/1487
* BUGFIX: Fall back to v2 for VSTS - https://github.com/fsprojects/Paket/issues/1496
* BUGFIX: Fixed duplicate frameworks during auto-detection - https://github.com/fsprojects/Paket/issues/1500
* BUGFIX: Fixed conditional references created for group dependencies - https://github.com/fsprojects/Paket/issues/1505
* BUGFIX: Fixed parsing error in lock file parser - https://github.com/fsprojects/Paket/issues/1500
* BUGFIX: Merge Chessie into PowerShell package - https://github.com/fsprojects/Paket/issues/1499
* BUGFIX: Make v3 API more robust
* BUGFIX: Do not install packages with same version from different groups twice - https://github.com/fsprojects/Paket/issues/1458
* BUGFIX: When adding framework specification to paket.dependencies .props include was moved to the bottom of csproj file - https://github.com/fsprojects/Paket/issues/1487
* BUGFIX: Allow to use LOCKEDVERSION with packages that are not in main group - https://github.com/fsprojects/Paket/issues/1483
* USABILITY: only complain about missing references if there are references at all

#### 2.51.0 - 29.02.2016
* Experimental Visual C++ support in binding redirects - https://github.com/fsprojects/Paket/issues/1467
* Restore: optional --touch-affected-refs to touch refs affected by a restore - https://github.com/fsprojects/Paket/pull/1485
* BUGFIX: fixed group transitive dependency checking - https://github.com/fsprojects/Paket/pull/1479
* BUGFIX: Do not try to pack output folder - https://github.com/fsprojects/Paket/issues/1473
* BUGFIX: Fix StackOverflow from https://github.com/fsprojects/Paket/issues/1432
* BUGFIX: Do not pack absolute paths - https://github.com/fsprojects/Paket/issues/1472
* BUGFIX: Keep Auth from dependencies file for fast path - https://github.com/fsprojects/Paket/issues/1469
* BUGFIX: Fix Platform matching bug in CPP projects - https://github.com/fsprojects/Paket/issues/1467
* USABILITY: Touch project files when paket.lock changed in order to support incremental builds with MsBuild  - https://github.com/fsprojects/Paket/issues/1471 
* USABILITY: Prevent paket holding locks on assemblies during binding redirects
* USABILITY: Don't fail when we can't turn on auto-restote during convert

#### 2.50.0 - 09.02.2016
* Experimental Visual C++ support - https://github.com/fsprojects/Paket/issues/1467
* BUGFIX: Install packages that end in .dll - https://github.com/fsprojects/Paket/issues/1466
* BUGFIX: Prevent race condition - https://github.com/fsprojects/Paket/issues/1460
* BUGFIX: Download of HTTP dependencies should delete folder before we unzip
* BUGFIX: Do not touch project files in packages folder - https://github.com/fsprojects/Paket/issues/1455
* BUGFIX: Keep versions locked for dependencies during pack - https://github.com/fsprojects/Paket/issues/1457
* BUGFIX: Do not fail on auth check for remote dependencies file - https://github.com/fsprojects/Paket/issues/1456
* WORKAROUND: Don't use v3 getPackageDetails on nuget.org or myget

#### 2.49.0 - 03.02.2016
* Added paket pack switch minimum-from-lock-file - http://fsprojects.github.io/Paket/paket-pack.html#Version-ranges
* Automatic framework detection - http://fsprojects.github.io/Paket/dependencies-file.html#Automatic-framework-detection
* BUGFIX: Work around auth issues with VSTS feed - https://github.com/fsprojects/Paket/issues/1453
* USABILITY: Show warning if a dependency is installed for wrong target framework - https://github.com/fsprojects/Paket/pull/1445

#### 2.48.0 - 28.01.2016
* New lowest_matching option that allows to use lowest matching version of direct dependencies - http://fsprojects.github.io/Paket/dependencies-file.html#Lowest-matching-option
* BUGFIX: Fix convert-from-nuget command - https://github.com/fsprojects/Paket/pull/1437
* BUGFIX: paket pack with enabled include-referenced-projects flag doesn't throwh NRE - https://github.com/fsprojects/Paket/issues/1434
* BUGFIX: Fixed pack package dependencies for dependent projects - https://github.com/fsprojects/Paket/issues/1429
* BUGFIX: Fixed pack package dependencies for dependent projects - https://github.com/fsprojects/Paket/pull/1417
* BUGFIX: Pack with concrete template file should work for type project - https://github.com/fsprojects/Paket/issues/1414
* BUGFIX: Don't use symbol packages when using filesystem source with symbol package - https://github.com/fsprojects/Paket/issues/1413

#### 2.46.0 - 19.01.2016
* BootStrapper caches paket.exe in NuGet cache - https://github.com/fsprojects/Paket/pull/1400
* Case insensitive autocomplete for NuGet v2 protocol - https://github.com/fsprojects/Paket/pull/1410

#### 2.45.0 - 18.01.2016
* Initial support for autocomplete of private sources - https://github.com/fsprojects/Paket/issues/1298
* Allow to set project url in paket pack
* Added include-pdbs switch in paket.template files - https://github.com/fsprojects/Paket/pull/1403
* BUGFIX: Fixed symbol sources creation on projects that contain linked files - https://github.com/fsprojects/Paket/pull/1402
* BUGFIX: Fixed inter project dependencies
* BUGFIX: Reduce pressure from call stack - https://github.com/fsprojects/Paket/issues/1392
* BUGFIX: Symbols package fix for projects that contained linked files - https://github.com/fsprojects/Paket/pull/1390

#### 2.44.0 - 14.01.2016
* Paket pack for symbols packages allows for pulling in referenced projects. - https://github.com/fsprojects/Paket/pull/1383

#### 2.43.0 - 14.01.2016
* BUGFIX: Use registration data from normalized NuGet version - https://github.com/fsprojects/Paket/issues/1387
* BUGFIX: $(SolutionDir) in ProjectReference include attribute will be parsed - https://github.com/fsprojects/Paket/issues/1377
* BUGFIX: Restore groups sequentially - https://github.com/fsprojects/Paket/issues/1371
* PERFORMANCE: Fix issue with bad performance - https://github.com/fsprojects/Paket/issues/1387
* PERFORMANCE: Try relaxed resolver only when there is a chance to succeed
* USABILITY: Fail if credentials are invalid - https://github.com/fsprojects/Paket/issues/1382

#### 2.42.0 - 10.01.2016
* Nemerle projects support
* BUGFIX: Incorrect package dependencies graph resolution with prereleases - https://github.com/fsprojects/Paket/pull/1359
* BUGFIX: NuGetV2: avoid revealing password also if more than one source is defined - https://github.com/fsprojects/Paket/pull/1357

#### 2.41.0 - 07.01.2016
* Allow to reference dlls from HTTP resources - https://github.com/fsprojects/Paket/issues/1341
* BUGFIX: Fixed prerelease comparision - https://github.com/fsprojects/Paket/issues/1316
* BUGFIX: Fixed problem with prerelease versions during pack - https://github.com/fsprojects/Paket/issues/1316
* BUGFIX: Do not copy dlls from paket-files - https://github.com/fsprojects/Paket/issues/1341
* BUGFIX: Fixed problem with @ char in paths during pack - https://github.com/fsprojects/Paket/pull/1351
* BUGFIX: Allow to reference dlls from HTTP resources on mono - https://github.com/fsprojects/Paket/pull/1349
* PERFORMANCE: Don't parse lock file in FullUpdate mode
* WORKAROUND: ConfigFile password encryption did not work on specific machines - https://github.com/fsprojects/Paket/pull/1347
* USABILITY: Show warning when paket.references is used in nupkg content - https://github.com/fsprojects/Paket/issues/1344
* USABILITY: Report group name in download trace - https://github.com/fsprojects/Paket/issues/1337
* USABILITY: Be more robust against flaky NuGet feeds

#### 2.40.0 - 29.12.2015
* BUGFIX: Better packaging of prerelease dependencies - https://github.com/fsprojects/Paket/issues/1316
* BUGFIX: Allow to overwrite versions in template files without id - https://github.com/fsprojects/Paket/issues/1321
* BUGFIX: Accept dotnet54 as moniker
* BUGFIX: Download file:/// to paket-files/localhost
* BUGFIX: Compare normalized Urls
* BUGFIX: Call OnCompleted in Observable.flatten - https://github.com/fsprojects/Paket/pull/1330
* BUGFIX: Allow to restore packages from private feeds - https://github.com/fsprojects/Paket/issues/1326
* PERFORMANCE: Cache which source contains versions in GetVersions - https://github.com/fsprojects/Paket/pull/1327
* PERFORMANCE: Prefer package-versions protocol for nuget.org and myget.org

#### 2.38.0 - 22.12.2015
* Support new NuGet version range for empty restrictions
* USABILITY: Don't use /odata for nuget.org or myget.org
* BUGFIX: paket pack ignored specific-version parameter - https://github.com/fsprojects/Paket/issues/1321
* COSMETICS: Better error messages in GetVersions
* COSMETICS: Normalize NuGet source feeds in lock files
* PERFORMANCE: Keep traffic for GetVersions and GetPackageDetails low

#### 2.37.0 - 21.12.2015
* New "clear-cache" command allows to clear the NuGet cache - http://fsprojects.github.io/Paket/paket-clear-cache.html
* Paket checks PackageDetails only for sources that responded with versions for a package - https://github.com/fsprojects/Paket/issues/1317
* Implemented support for specifying per-template versions in paket pack - https://github.com/fsprojects/Paket/pull/1314
* Added support for relative src link to package content - https://github.com/fsprojects/Paket/pull/1311
* BUGFIX: Fix NullReferenceException - https://github.com/fsprojects/Paket/issues/1307
* BUGFIX: Check that cached NuGet package belongs to requested package
* BUGFIX: NuGet packages with FrameworkAssembly nodes did not work - https://github.com/fsprojects/Paket/issues/1306
* Paket install did an unnecessary update when framework restriction were present - https://github.com/fsprojects/Paket/issues/1305
* COSMETICS: No need to show cache warnings

#### 2.36.0 - 10.12.2015
* Getting assembly metadata without loading the assembly - https://github.com/fsprojects/Paket/pull/1293

#### 2.35.0 - 09.12.2015
* "redirects off" skips binding redirects completely  - https://github.com/fsprojects/Paket/pull/1299

#### 2.34.0 - 07.12.2015
* BootStrapper uses named temp files - https://github.com/fsprojects/Paket/pull/1296
* Making user prompts work with stdin - https://github.com/fsprojects/Paket/pull/1292

#### 2.33.0 - 04.12.2015
* Option to force a binding redirects - https://github.com/fsprojects/Paket/pull/1290
* Use GetCustomAttributesData instead of GetCustomAttributes - https://github.com/fsprojects/Paket/issues/1289
* Don't touch app.config if we don't logically change it - https://github.com/fsprojects/Paket/issues/1248
* Normalize versions in lock file for nuget.org - https://github.com/fsprojects/Paket/issues/1282
* Using AssemblyTitle if no title is specified in a project template - https://github.com/fsprojects/Paket/pull/1285
* Binding redirects should work with multiple groups - https://github.com/fsprojects/Paket/issues/1284 
* Resolver is more tolerant with prereleases - https://github.com/fsprojects/Paket/issues/1280

#### 2.32.0 - 02.12.2015
* Provided more user-friendly messages for bootstrapper - https://github.com/fsprojects/Paket/pull/1278
* EXPERIMENTAL: Added ability to create symbol/source packages - https://github.com/fsprojects/Paket/pull/1275
* BUGFIX: Fixed coreProps root element in generated nuspec - https://github.com/fsprojects/Paket/pull/1276

#### 2.31.0 - 01.12.2015
* Add options to force Nuget source and use local file paths with bootstrapper - https://github.com/fsprojects/Paket/pull/1268
* Implement exclude parameter for pack - https://github.com/fsprojects/Paket/pull/1274
* Handle different platforms in ProjectFile.GetOutputPath - https://github.com/fsprojects/Paket/pull/1269
* Support local read-only .nupkg-files - https://github.com/fsprojects/Paket/pull/1272

#### 2.30.0 - 01.12.2015
* Switched to using Chessie Nuget package - https://github.com/fsprojects/Paket/pull/1266
* Adding .NET 4.6.1 support - https://github.com/fsprojects/Paket/issues/1270

#### 2.29.0 - 27.11.2015
* Allow specifying Nuget Source and provide option to specify parameters with config file in bootstrapper - https://github.com/fsprojects/Paket/pull/1261
* BUGFIX: Do not normalize versions since it might break Klondike - https://github.com/fsprojects/Paket/issues/1257
* COSMETICS: Better error message when lock file doesn't contain version pin - https://github.com/fsprojects/Paket/issues/1256
* COSMETICS: Show a warning when the resolver selects an unlisted version - https://github.com/fsprojects/Paket/pull/1258

#### 2.28.0 - 25.11.2015
* Reuse more of the NuGet v3 API for protocol selection
* Using new NuGet v3 protocol to retrieve unlisted packages - https://github.com/fsprojects/Paket/issues/1254
* Created installer demo - https://github.com/fsprojects/Paket/issues/1251
* Adding monoandroid41 framework moniker - https://github.com/fsprojects/Paket/pull/1245
* BUGFIX: Specifying prereleases did not work with pessimistic version constraint - https://github.com/fsprojects/Paket/issues/1252
* BUGFIX: Unlisted property get properly filled from NuGet v3 API - https://github.com/fsprojects/Paket/issues/1242
* BUGFIX: Bootstrapper compares version per SemVer - https://github.com/fsprojects/Paket/pull/1236
* PERFORMANCE: Avoid requests to teamcity that lead to server error
* USABILITY: If parsing of lock file fails Paket reports the lock file filename - https://github.com/fsprojects/Paket/issues/1247

#### 2.27.0 - 19.11.2015
* Binding redirects get cleaned during install - https://github.com/fsprojects/Paket/pull/1235
* BUGFIX: Bootstrapper compares version per SemVer - https://github.com/fsprojects/Paket/pull/1236
* BUGFIX: Do not print feed password to output - https://github.com/fsprojects/Paket/pull/1238
* USABILITY: Always write non-version into lock file to keep ProGet happy - https://github.com/fsprojects/Paket/issues/1239

#### 2.26.0 - 18.11.2015
* BUGFIX: Better parsing of framework restrictions - https://github.com/fsprojects/Paket/issues/1232
* BUGFIX: Fix props files - https://github.com/fsprojects/Paket/issues/1233
* BUGFIX: Detect AssemblyName from project file name if empty - https://github.com/fsprojects/Paket/issues/1234
* BUGFIX: Fixed issue with V3 feeds doing api requests even when the paket.lock is fully specified - https://github.com/fsprojects/Paket/pull/1231
* BUGFIX: Update ProjectFile.GetTargetProfile to work with conditional nodes - https://github.com/fsprojects/Paket/pull/1227
* BUGFIX: Putting .targets import on correct location in project files - https://github.com/fsprojects/Paket/issues/1226
* BUGFIX: Putting braces around OData conditions to work around ProGet issues - https://github.com/fsprojects/Paket/issues/1225
* USABILITY: Always write nomalized version into lock file to keep the lockfile as stable as possible
* USABILITY: Always try 3 times to download and extract a package
* USABILITY: Sets default resolver strategy for convert from nuget to None - https://github.com/fsprojects/Paket/pull/1228

#### 2.25.0 - 13.11.2015
* Unified cache implementation for V2 and V3 - https://github.com/fsprojects/Paket/pull/1222
* BUGFIX: Putting .props and .targets import on correct location in project files - https://github.com/fsprojects/Paket/issues/1219
* BUGFIX: Propagate framework restriction correctly - https://github.com/fsprojects/Paket/issues/1213
* BUGFIX: Match auth - https://github.com/fsprojects/Paket/issues/1210
* BUGFIX: Better error message when something goes wrong during package download

#### 2.24.0 - 11.11.2015
* Support for feeds that only provide NuGet v3 API - https://github.com/fsprojects/Paket/pull/1205
* BUGFIX: Made PublicAPI.ListTemplateFiles more robust - https://github.com/fsprojects/Paket/pull/1209
* BUGFIX: Allow to specify empty file patterns in paket.template
* BUGFIX: Filter excluded dependencies in template files - https://github.com/fsprojects/Paket/issues/1208
* BUGFIX: Framework dependencies were handled too strict - https://github.com/fsprojects/Paket/issues/1206

#### 2.23.0 - 09.11.2015
* Allow to exclude dependencies in template files - https://github.com/fsprojects/Paket/issues/1199
* Exposed TemplateFile types and Dependencies member - https://github.com/fsprojects/Paket/pull/1203
* Paket uses lock free version of Async.Choice
* Paket generates and parses strategy option in lock file - https://github.com/fsprojects/Paket/pull/1196
* BUGFIX: Fixed version requirement parse issue noticed in FsBlog
* USABILITY: Paket shows parsing errors in app.config files - https://github.com/fsprojects/Paket/issues/1195

#### 2.22.0 - 05.11.2015
* Paket adds binding redirect only for applicable assemblies - https://github.com/fsprojects/Paket/issues/1187
* BUGFIX: Add missing transitive dependencies after paket update - https://github.com/fsprojects/Paket/issues/1190
* BUGFIX: Work around issue with # in file names on mono - https://github.com/fsprojects/Paket/issues/1189
* USABILITY: Better error reporting when prereleases are involved - https://github.com/fsprojects/Paket/issues/1186

#### 2.21.0 - 01.11.2015
* Adding LOCKEDVERSION placeholder to templatefile - https://github.com/fsprojects/Paket/issues/1183

#### 2.20.0 - 30.10.2015
* Allow filtered updates of packages matching a regex - https://github.com/fsprojects/Paket/pull/1178
* Search for paket.references in startup directory (auto-restore feature) - https://github.com/fsprojects/Paket/pull/1179
* BUGFIX: Framework filtering for transisitve packages - https://github.com/fsprojects/Paket/issues/1182

#### 2.19.0 - 29.10.2015
* Resolver changed to breadth first search to escape more quickly from conflict situations - https://github.com/fsprojects/Paket/issues/1174
* Paket init downloads stable version of bootstraper - https://github.com/fsprojects/Paket/issues/1040
* BUGFIX: SemVer updates were broken

#### 2.18.0 - 28.10.2015
* Use branch and bound strategy to escape quickly from conflict situations - https://github.com/fsprojects/Paket/issues/1169
* Queries all feeds in parallel for package details
* New moniker monoandroid50 - https://github.com/fsprojects/Paket/pull/1171
* Reintroduced missing public API functions for docs
* USABILITY: Improved paket's conflict reporting during resolution time - https://github.com/fsprojects/Paket/pull/1168

#### 2.17.0 - 24.10.2015
* Global "oldest matching version" resolver strategy option - http://fsprojects.github.io/Paket/dependencies-file.html#Strategy-option
* Convert-from-nuget and simplify commands simplify framework restrictions if possible - https://github.com/fsprojects/Paket/pull/1159
* BUGFIX: Queries every NuGet feed in parallel and combines the results - https://github.com/fsprojects/Paket/pull/1163
* USABILITY: Give better error message when a file can't be found on a github repo - https://github.com/fsprojects/Paket/issues/1162

#### 2.16.0 - 21.10.2015
* Check that download http status code was 200
* Try to report better error when file is blocked by Firewall - https://github.com/fsprojects/Paket/pull/1155
* BUGFIX: Fixed loading of Project files on mono - https://github.com/fsprojects/Paket/pull/1149
* PERFORMANCE: Caching proxy scheme - https://github.com/fsprojects/Paket/pull/1153
* USABILITY: If caching fails Paket should recover - https://github.com/fsprojects/Paket/issues/1152

#### 2.15.1 - 17.10.2015
* BUGFIX: Fixed framework restriction filter - https://github.com/fsprojects/Paket/pull/1146
* BUGFIX: Fixed parsing of framework restrictions in lock file - https://github.com/fsprojects/Paket/pull/1144
* BUGFIX: Add monoandroid403 to be matched as Some MonoAndroid - https://github.com/fsprojects/Paket/pull/1140
* PERFORMANCE: Use locked version as prefered version when resolver strategy is min - https://github.com/fsprojects/Paket/pull/1141
* COSMETICS: Better error messages when resolver finds no matching version.
* COSMETICS: Fix error message when resolver already resolved to GlobalOverride - https://github.com/fsprojects/Paket/issues/1142

#### 2.14.0 - 15.10.2015
* BUGFIX: Handle silverlight framework identifiers comparison - https://github.com/fsprojects/Paket/pull/1138

#### 2.13.0 - 14.10.2015
* Show-Groups command - http://fsprojects.github.io/Paket/paket-show-groups.html
* BUGFIX: Fixed combine operation for framework restrictions - https://github.com/fsprojects/Paket/issues/1137
* BUGFIX: Lockfile-Parser did not to parse framework restrictions and therefore paket install could lead to wrong lock file - https://github.com/fsprojects/Paket/issues/1135
* USABILITY: Non-SemVer InformationalVersion are now allowed for paket pack - https://github.com/fsprojects/Paket/issues/1134
* USABILITY: Dependencies file parser should detects comma between install settings - https://github.com/fsprojects/Paket/issues/1129
* COSMETICS: Don't show the pin notice if dependency is transitive
* COSMETICS: Don't allow negative numbers in SemVer

#### 2.12.0 - 12.10.2015
* Better SemVer update by adding --keep-major, --keep-minor, --keep-patch to the CLI
* EXPERIMENTAL: Support for WiX installer projects

#### 2.11.0 - 09.10.2015
* Skip unchanged groups during install

#### 2.10.0 - 08.10.2015
* Make resolver to evaluate versions lazily
* BUGFIX: Paket.Pack was broken on filesystems with forward slash seperator - https://github.com/fsprojects/Paket/issues/1119
* BUGFIX: Wrong paket ProjectRefences name causes incorrect packaging - https://github.com/fsprojects/Paket/issues/1113

#### 2.9.0 - 05.10.2015
* Allow to use GitHub tokens to access GitHub files - http://fsprojects.github.io/Paket/paket-config.html
* Allow to update a single group
* BUGFIX: Resolver needs to consider Microsoft.Bcl.Build

#### 2.8.0 - 03.10.2015
* BUGFIX: Selective update needs to consider remote files
* BUGFIX: Ignore disabled upstream feeds - https://github.com/fsprojects/Paket/pull/1105
* BUGFIX: Don't forget to add settings from root dependencies
* COSMETICS: Do not write unnecessary framework restrictions into paket.lock

#### 2.7.0 - 02.10.2015
* Support for private GitHub repos - http://fsprojects.github.io/Paket/github-dependencies.html#Referencing-a-private-github-repository
* BUGFIX: Find the mono binary on OSX 10.11 - https://github.com/fsprojects/Paket/pull/1103

#### 2.6.0 - 01.10.2015
* Allow "content:once" as a package setting - http://fsprojects.github.io/Paket/nuget-dependencies.html#No-content-option
* BUGFIX: Don't add -prerelease to nuspec dependency nodes for project references - https://github.com/fsprojects/Paket/issues/1102
* BUGFIX: Do not create prerelease identifiers for transitive dependencies - https://github.com/fsprojects/Paket/issues/1099
* PERFORMANCE: Do not parse remote dependencies file twice - https://github.com/fsprojects/Paket/issues/1101
* PERFORMANCE: Check if we already downloaded paket.dependencies file for remote files in order to reduce stress on API limit - https://github.com/fsprojects/Paket/issues/1101
* PERFORMANCE: Run all calls against different NuGet protocols in parallel and take the fastest - https://github.com/fsprojects/Paket/issues/1085
* PERFORMANCE: Exclude duplicate NuGet feeds - https://github.com/fsprojects/Paket/issues/1085
* COSMETICS: Cache calls to GitHub in order to reduce stress on API limit - https://github.com/fsprojects/Paket/issues/1101

#### 2.5.0 - 29.09.2015
* Remove all Paket entries from projects which have no paket.references - https://github.com/fsprojects/Paket/issues/1097
* Allow to format VersionRequirements in NuGet syntax
* BUGFIX: Fix KeyNotFoundException when project is net4.0-client - https://github.com/fsprojects/Paket/issues/1095
* BUGFIX: Put prerelease requirement into NuSpec during paket pack - https://github.com/fsprojects/Paket/issues/1088
* BUGFIX: Inconsistent framework exclusion in paket.dependencies - https://github.com/fsprojects/Paket/issues/1093
* BUGFIX: Commands add/remove stripped link:false from file references - https://github.com/fsprojects/Paket/issues/1089
* BUGFIX: Do not create double prerelease identifiers - https://github.com/fsprojects/Paket/issues/1099
* COSMETICS: Only fixup dates in zip archive under Mono - https://github.com/fsprojects/Paket/pull/1094
* PERFORMANCE: Skip asking for versions if only a specific version is requested
* PERFORMANCE: Check if a feed supports a protocol and never retry if not - https://github.com/fsprojects/Paket/issues/1085

#### 2.4.0 - 28.09.2015
* BUGFIX: Paket does not touch config files when the list of binding redirects to add is empty - https://github.com/fsprojects/Paket/pull/1092
* BUGFIX: Fix unsupported https scheme in web proxy - https://github.com/fsprojects/Paket/pull/1080
* BUGFIX: Ignore DotNET 5.0 framework when TargetFramework 4 is specified - https://github.com/fsprojects/Paket/issues/1066
* BUGFIX: Paket failed with: The input sequence was empty - https://github.com/fsprojects/Paket/issues/1071
* BUGFIX: NullReferenceException in applyBindingRedirects during "update nuget package" - https://github.com/fsprojects/Paket/issues/1074
* COSMETICS: Improve error message for bootstrapper if download of Paket.exe fails - https://github.com/fsprojects/Paket/pull/1091

#### 2.3.0 - 21.09.2015
* Binding redirects from target platform only - https://github.com/fsprojects/Paket/pull/1070
* Allow to enable redirects per package - http://fsprojects.github.io/Paket/nuget-dependencies.html#redirects-settings
* BUGFIX: Install command without a lockfile failed when using groups - https://github.com/fsprojects/Paket/issues/1067
* BUGFIX: Only create packages.config entries for referenced packages - https://github.com/fsprojects/Paket/issues/1065
* BUGFIX: Paket update added an app.config to every project - https://github.com/fsprojects/Paket/issues/1068
* BUGFIX: Use commit w/gist download in RemoteDownload.downloadRemoteFiles - https://github.com/fsprojects/Paket/pull/1069

#### 2.1.0 - 16.09.2015
* Added support for custom internet proxy credentials with env vars - https://github.com/fsprojects/Paket/pull/1061
* Removed microsoft.bcl.build.targets from backlist and instead changed "import_targets" default for that package
* Fix handling of packages.config

#### 2.0.0 - 15.09.2015
* Support for `Dependency groups` in paket.dependencies files - http://fsprojects.github.io/Paket/groups.html
* Support for Roslyn-based analyzers - http://fsprojects.github.io/Paket/analyzers.html
* Support for reference conditions - https://github.com/fsprojects/Paket/issues/1026

#### 1.39.10 - 13.09.2015
* Fixed a bug where install and restore use different paths when specifying a project spec on a HTTP link - https://github.com/fsprojects/Paket/pull/1054
* Fix parsing of output path when condition has no spaces - https://github.com/fsprojects/Paket/pull/1058

#### 1.39.1 - 08.09.2015
* Eagerly create app.config files and add to all projects - https://github.com/fsprojects/Paket/pull/1044

#### 1.39.0 - 08.09.2015
* New Bootstrapper with better handling of Paket prereleases

#### 1.37.0 - 07.09.2015
* Support for authentication and complex hosts for HTTP dependencies - https://github.com/fsprojects/Paket/pull/1052
* Always redirect to the Redirect.Version - https://github.com/fsprojects/Paket/pull/1023
* Improvements in the BootStrapper - https://github.com/fsprojects/Paket/pull/1022

#### 1.34.0 - 27.08.2015
* Paket warns about pinned packages only when a new version is available - https://github.com/fsprojects/Paket/pull/1014
* Trace NuGet package URL if download fails
* Fallback to NuGet v2 feed if no version is found in v3

#### 1.33.0 - 23.08.2015
* Paket handles dynamic OutputPath - https://github.com/fsprojects/Paket/pull/942
* Paket warns when package is pinned - https://github.com/fsprojects/Paket/pull/999

#### 1.32.0 - 19.08.2015
* BUGFIX: Fixed compatibility issues with Klondike NuGet server - https://github.com/fsprojects/Paket/pull/997
* BUGFIX: Escape file names in a NuGet compatible way - https://github.com/fsprojects/Paket/pull/996
* BUGFIX: Paket now fails if an update of a nonexistent package is requested - https://github.com/fsprojects/Paket/pull/995

#### 1.31.0 - 18.08.2015
* BUGFIX: Delete old nodes from proj files - https://github.com/fsprojects/Paket/issues/992
* COSMETICS: Better conflict reporting - https://github.com/fsprojects/Paket/pull/994

#### 1.30.0 - 18.08.2015
* BUGFIX: Include prereleases when using NuGet3 - https://github.com/fsprojects/Paket/issues/988
* paket.template allows comments with # or // - https://github.com/fsprojects/Paket/pull/991

#### 1.29.0 - 17.08.2015
* Xamarin iOS + Mac Support - https://github.com/fsprojects/Paket/pull/980
* Handling fallbacks mainly for Xamarin against PCLs - https://github.com/fsprojects/Paket/pull/980
* Removed supported platforms for MonoTouch and MonoAndroid - https://github.com/fsprojects/Paket/pull/980
* Paket only creates requirements from lock file when updating a single package - https://github.com/fsprojects/Paket/pull/985

#### 1.28.0 - 13.08.2015
* Selective update shows better error message on conflict - https://github.com/fsprojects/Paket/pull/980
* Paket init adds default feed - https://github.com/fsprojects/Paket/pull/981
* Show better error message on conflict - https://github.com/fsprojects/Paket/issues/534
* Make option names for paket find-package-versions consistent with the other commands - https://github.com/fsprojects/Paket/issues/890
* Update specifying version does not pin version in paket.dependencies - https://github.com/fsprojects/Paket/pull/979

#### 1.27.0 - 13.08.2015
* Version range semantics changed for `>= x.y.z prerelease` - https://github.com/fsprojects/Paket/issues/976
* BUGFIX: Version trace got lost - https://twitter.com/indy9000/status/631201649219010561
* BUGFIX: copy_local behaviour was broken - https://github.com/fsprojects/Paket/issues/972

#### 1.26.0 - 10.08.2015
* BUGFIX: Paket mixed responses and downloads - https://github.com/fsprojects/Paket/issues/966

#### 1.25.0 - 10.08.2015
* Fix case-sensitivity of boostrapper on mono
* Reactive NuGet v3
* Check for conflicts in selective update - https://github.com/fsprojects/Paket/pull/964
* BUGFIX: Escape file names - https://github.com/fsprojects/Paket/pull/960

#### 1.23.0 - 04.08.2015
* BUGFIX: Selective update resolves the graph for selected package - https://github.com/fsprojects/Paket/pull/957

#### 1.22.0 - 31.07.2015
* Use FSharp.Core 4.0
* Fix build exe path which includes whitespace - https://github.com/fsprojects/ProjectScaffold/pull/185
* Preserve encoding upon saving solution - https://github.com/fsprojects/Paket/pull/940
* BUGFIX: If we specify a templatefile in paket pack it still packs all templates - https://github.com/fsprojects/Paket/pull/944
* BUGFIX: If we specify a type project templatefile in paket pack it should find the project - https://github.com/fsprojects/Paket/issues/945
* BUGFIX: Paket pack succeeded even when there're missing files - https://github.com/fsprojects/Paket/issues/948
* BUGFIX: FindAllFiles should handle paths that are longer than 260 characters - https://github.com/fsprojects/Paket/issues/949

#### 1.21.0 - 23.07.2015
* Allow NuGet packages to put version in the path - https://github.com/fsprojects/Paket/pull/928

#### 1.20.0 - 21.07.2015
* Allow to get version requirements from paket.lock instead of paket.dependencies - https://github.com/fsprojects/Paket/pull/924
* Add new ASP.NET 5.0 monikers - https://github.com/fsprojects/Paket/issues/921
* BUGFIX: Paket crashed with Null Ref Exception for MBrace - https://github.com/fsprojects/Paket/issues/923
* BUGFIX: Exclude submodules from processing - https://github.com/fsprojects/Paket/issues/918

#### 1.19.0 - 13.07.2015
* Support Odata query fallback for package details with /odata prefix - https://github.com/fsprojects/Paket/pull/922
* Establish beta-level comatibility with Klondike nuget server - https://github.com/fsprojects/Paket/pull/907
* BUGFIX: Improved SemVer parser - https://github.com/fsprojects/Paket/pull/920
* BUGFIX: Added fix for windows-style network source-paths in dependencies parser - https://github.com/fsprojects/Paket/pull/903
* BUGFIX: Settings for dependent packages are now respected - https://github.com/fsprojects/Paket/pull/919
* BUGFIX: `--force` option is working for install/update/restore remote files too
* BUGFIX: Delete cached errors if all sources fail - https://github.com/fsprojects/Paket/issues/908
* BUGFIX: Use updated globbing for paket.template
* COSMETICS: Better error message when package doesn't exist
* COSMETICS: Show better error message when a package is used in `paket.references` but not in `paket.lock`

#### 1.18.0 - 22.06.2015
* Exclusion syntax for paket.template files - https://github.com/fsprojects/Paket/pull/882
* BUGFIX: Issue with `paket pack` and multiple paket.template files fixed - https://github.com/fsprojects/Paket/issues/893

#### 1.17.0 - 22.06.2015
* Tab completion for installed packages in Paket.PowerShell - https://github.com/fsprojects/Paket/pull/892
* BUGFIX: Find-package-versions did not work - https://github.com/fsprojects/Paket/issues/886
* BUGFIX: Find-packages did not work - https://github.com/fsprojects/Paket/issues/888 https://github.com/fsprojects/Paket/issues/889
* COSMETICS: Improved the documentation for the commands - https://github.com/fsprojects/Paket/pull/891

#### 1.16.0 - 21.06.2015
* Make sure retrieved versions are ordered by version with latest version first - https://github.com/fsprojects/Paket/issues/886
* PowerShell argument tab completion for Paket-Add - https://github.com/fsprojects/Paket/pull/887
* Detection of DNX and DNXCore frameworks
* BUGFIX: Exceptions were not logged to command line - https://github.com/fsprojects/Paket/pull/885

#### 1.15.0 - 18.06.2015
* Paket.PowerShell support for Package Manager Console - https://github.com/fsprojects/Paket/pull/875
* Fix download of outdated files - https://github.com/fsprojects/Paket/issues/876

#### 1.14.0 - 14.06.2015
* Chocolatey support for Paket.PowerShell - https://github.com/fsprojects/Paket/pull/872
* BUGFIX: Single version in deps file created invalid dependend package- https://github.com/fsprojects/Paket/issues/871

#### 1.13.0 - 12.06.2015
* Paket.PowerShell support - https://github.com/fsprojects/Paket/pull/839
* EXPERIMENTAL: Allow link:false settings for file references in `paket.references` files
* BUGFIX: `paket update` did not pick latest prerelease version of indirect dependency - https://github.com/fsprojects/Paket/issues/866

#### 1.12.0 - 09.06.2015
* BUGFIX: Paket add should not update the package if it's already there
* BUGFIX: "copy_local" was not respected for indirect dependencies - https://github.com/fsprojects/Paket/issues/856
* BUGFIX: Suggest only packages from the installed sources - https://github.com/fsprojects/Paket.VisualStudio/issues/57
* BUGFIX: Trace license warning only in verbose mode - https://github.com/fsprojects/Paket/issues/862
* BUGFIX: Fix ./ issues during pack
* BUGFIX: Serialize != operator correctly - https://github.com/fsprojects/Paket/issues/857
* COSMETICS: Don't save the `paket.lock` file if it didn't changed

#### 1.11.0 - 08.06.2015
* Support for cancelling bootstrapper - https://github.com/fsprojects/Paket/pull/860
* Increase timeout for restricted access mode - https://github.com/fsprojects/Paket/issues/858

#### 1.10.0 - 02.06.2015
* `paket init` puts Paket binaries into the project path - https://github.com/fsprojects/Paket/pull/853
* Do not duplicate files in the nupkg - https://github.com/fsprojects/Paket/issues/851
* Pack command reuses project version if directly given - https://github.com/fsprojects/Paket/issues/837
* BUGFIX: `paket install` was not respecting `content:none` - https://github.com/fsprojects/Paket/issues/854

#### 1.9.0 - 30.05.2015
* Paket pack allows to specify current nuget version as dependency - https://github.com/fsprojects/Paket/issues/837
* BUGFIX: Fix long version of --silent flag - https://github.com/fsprojects/Paket/pull/849

#### 1.8.0 - 28.05.2015
* Implement --no-install and --redirects for "paket update" - https://github.com/fsprojects/Paket/pull/847
* BUGFIX: Fix inconsistent parameter names - https://github.com/fsprojects/Paket/pull/846

#### 1.7.2 - 28.05.2015
* New `--only-referenced` parameter for restore - https://github.com/fsprojects/Paket/pull/843
* Make the output path relative to the dependencies file - https://github.com/fsprojects/Paket/issues/829
* Analyze content files with case insensitive setting - https://github.com/fsprojects/Paket/issues/816
* BUGFIX: Parse NuGet package prerelease versions containing "-" - https://github.com/fsprojects/Paket/issues/841

#### 1.6.0 - 26.05.2015
* Paket init - init dependencies file with default NuGet source
* Allow to init paket in given directory
* Automatically query all package feeds in "Find packages"
* Allow to override install settings in 'paket.dependencies' with values from 'paket.references' - https://github.com/fsprojects/Paket/issues/836
* BUGFIX: `paket install` fails if package version doesn't match .nupkg file - https://github.com/fsprojects/Paket/issues/834
* BUGFIX: Try to work around issue with mono zip functions - https://github.com/fsharp/FAKE/issues/810

#### 1.5.0 - 21.05.2015
* Property tests for dependencies files parser - https://github.com/fsprojects/Paket/pull/807
* EXPERIMENTAL: Query NuGet feeds in parallel
* Allow to specify the directory for `convert-to-nuget` in PublicAPI
* Expose project Guids from project files
* Allow simplify on concrete dependencies file
* Allow to specify a concrete template file for `paket pack`
* Add overload in PublicAPI for default Restore
* Better tracing during "update package"
* Allow to register trace functions
* Allow to specify a source feed for Find-Packages and Find-Package-Versions command
* BUGFIX: Fix dates in local nuget packages
* BUGFIX: NullReferenceException in `convert-from-nuget` - https://github.com/fsprojects/Paket/pull/831
* BUGFIX: `Convert-from-nuget` quotes source feeds - https://github.com/fsprojects/Paket/pull/833
* BUGFIX: Observable.ofAsync fires OnCompleted - https://github.com/fsprojects/Paket/pull/835
* BUGFIX: Work around issue with CustomAssemblyAttributes during `paket pack` - https://github.com/fsprojects/Paket/issues/827
* BUGFIX: Fix dates after creating a package
* BUGFIX: Always trim package names from command line
* BUGFIX: Always show default nuget stream in completion

#### 1.4.0 - 08.05.2015
* EXPERIMENTAL: Find-Packages command - http://fsprojects.github.io/Paket/paket-find-packages.html
* EXPERIMENTAL: Find-Package-Versions command - http://fsprojects.github.io/Paket/paket-find-package-versions.html
* EXPERIMENTAL: Show-Installed-Packages command - http://fsprojects.github.io/Paket/paket-show-installed-packages.html
* Expose GetDefinedNuGetFeeds in Public API
* Expose GetSources in Public API
* BUGFIX: NuGet Convert works with empty version strings - https://github.com/fsprojects/Paket/pull/821
* BUGFIX: Don't shortcut conflicting addition
* BUGFIX: Better pin down behaviour during "Smart Update""
* BUGFIX: Only replace nuget package during add if the old one had no version
* BUGFIX: Put fixed packages to the end - https://github.com/fsprojects/Paket/issues/814
* BUGFIX: Fix `paket add` if package is already there - https://github.com/fsprojects/Paket/issues/814
* BUGFIX: Fix `paket add` for very first dependency - https://github.com/fsprojects/Paket/issues/814
* BUGFIX: Paket pack had issues with \ in subfolders - https://github.com/fsprojects/Paket/issues/812
* BZGFIX: Use https://api.nuget.org/v3/index.json for Autocomplete
* BUGFIX: Set exit code to 1 if the command line parser finds error
* BUGFIX: Windows restrictions were not parsed from lockfile - https://github.com/fsprojects/Paket/issues/810
* BUGFIX: Paket tries to keep the alphabetical order when using `paket add`
* BUGFIX: Do not generate entries for empty extensions in nupkg
* BUGFIX: Portable framework restrictions were not parsed from lockfile - https://github.com/fsprojects/Paket/issues/810
* COSMETICS: "Done" message in bootstrapper
* COSMETICS: -s parameter for Bootstrapper
* COSMETICS: Don't perform unnecessary installs during `paket add`
* COSMETICS: Always print the command on command parser error

#### 1.3.0 - 30.04.2015
* Paket keeps paket.dependencies as stable as possible during edits - https://github.com/fsprojects/Paket/pull/802
* `paket push` doesn't need a dependencies file any more - https://github.com/fsprojects/Paket/issues/800
* Added `--self` for self update of bootstrapper - https://github.com/fsprojects/Paket/issues/791
* BUGFIX: `convert-from-nuget` doen`t duplicate sources anymore - https://github.com/fsprojects/Paket/pull/804

#### 1.2.0 - 24.04.2015
* Add Paket.BootStrapper NuGet package - https://github.com/fsprojects/Paket/issues/790

#### 1.1.3 - 24.04.2015
* Fix StackOverflowException when using local path - https://github.com/fsprojects/Paket/issues/795

#### 1.1.2 - 24.04.2015
* `paket add` should not change dependencies file if the package is misspelled - https://github.com/fsprojects/Paket/issues/798

#### 1.1.1 - 24.04.2015
* Support developmentDependency nuget dependencies - https://github.com/fsprojects/Paket/issues/796

#### 1.1.0 - 23.04.2015
* Pack command is able to detect portable frameworks - https://github.com/fsprojects/Paket/issues/797

#### 1.0.2 - 23.04.2015
* `Convert-from-nuget` removes custom import and targets - https://github.com/fsprojects/Paket/pull/792

#### 1.0.1 - 20.04.2015
* New bootstrapper protects paket.exe from incomplete github downloads - https://github.com/fsprojects/Paket/pull/788

#### 1.0.0 - 17.04.2015
* Big release from fsharpex

#### 0.42.1 - 17.04.2015
* BUGFIX: Smart Install is no longer adding dependencies to paket.dependencies if specified in paket.references but not in paket.dependencies - https://github.com/fsprojects/Paket/issues/779
* BUGFIX: Fix smart install when we add a pinned version - https://github.com/fsprojects/Paket/issues/777
* Trace NuGet server response in verbose mode - https://github.com/fsprojects/Paket/issues/775
* BUGFIX: Fixing wrong local path detection with `paket install` - https://github.com/fsprojects/Paket/pull/773
* BUGFIX: Fixed zip opening on mono - https://github.com/fsprojects/Paket/pull/774

#### 0.41.0 - 13.04.2015
* New Testimonials page - http://fsprojects.github.io/Paket/testimonials.html
* New `PAKET.VERSION` environment variable for bootstraper - https://github.com/fsprojects/Paket/pull/771
* `convert-from-nuget` aggregates target framework from packages.config files - https://github.com/fsprojects/Paket/pull/768
* Improved config file formatting with indented binding redirects - https://github.com/fsprojects/Paket/pull/769
* BUGFIX: Fixed home path detection - https://github.com/fsprojects/Paket/pull/770
* COSMETICS: Better error message when `paket.dependencies` is missing - https://github.com/fsprojects/Paket/issues/764

#### 0.40.0 - 09.04.2015
* Try to fix dates in Nuget packages - https://github.com/fsprojects/Paket/issues/761
* `convert-from-nuget` reads target framework from packages.config files - https://github.com/fsprojects/Paket/pull/760
* Allow . in target file names for pack - https://github.com/fsprojects/Paket/issues/756

#### 0.39.0 - 08.04.2015
* Upgrading to .NET 4.5
* Removing DotNetZip and using the .NET 4.5 Zip APIs instead - https://github.com/fsprojects/Paket/pull/732
* Boostrapper download without `nuget.exe` - https://github.com/fsprojects/Paket/pull/734
* Added frameworkAssemblies to nuspec templating - https://github.com/fsprojects/Paket/issues/740
* BUGFIX: Only pick up project output files for pack that exactly match assembly filename - https://github.com/fsprojects/Paket/issues/752
* BUGFIX: Detect Silverlight version in csproj files - https://github.com/fsprojects/Paket/issues/751
* BUGFIX: Fix mono timeout during license download - https://github.com/fsprojects/Paket/issues/746
* BUGFIX: Detect `sl` as Silverlight - https://github.com/fsprojects/Paket/issues/744

#### 0.38.0 - 30.03.2015
* The restore process downloads package licenses automatically - https://github.com/fsprojects/Paket/pull/737

#### 0.37.0 - 28.03.2015
* Fallback to NuGet.exe if the bootstrapper fails to download from GitHub - https://github.com/fsprojects/Paket/pull/733
* COSMETICS: Display the file name if Paket crashes on some invalid file - https://github.com/fsprojects/Paket/pull/730

#### 0.36.0 - 27.03.2015
* Allow to add references section to paket.template file - https://github.com/fsprojects/Paket/issues/721
* Allow to compute libraries for specific framework - https://github.com/fsprojects/Paket/issues/723
* Detect .NET 4.6 - https://github.com/fsprojects/Paket/issues/727
* SemVer allows "number + build metadata" format - https://github.com/fsprojects/Paket/issues/704
* `paket push` shows status information - https://github.com/fsprojects/Paket/pull/695
* BUGFIX: Maintain order of content file items - https://github.com/fsprojects/Paket/pull/722
* BUGFIX: `Convert-from-nuget` ignores disabled NuGet feeds - https://github.com/fsprojects/Paket/pull/720
* BUGFIX: Smart install should not remove sources from `paket.dependencies` - https://github.com/fsprojects/Paket/pull/726
* BUGFIX: Smart install should create paket.lock if we have references files - https://github.com/fsprojects/Paket/pull/725
* COSMETICS: better tracing of intermediate resolution conflicts

#### 0.34.0 - 12.03.2015
* `paket pack` pretty-prints it's nuspec - https://github.com/fsprojects/Paket/issues/691
* Paket packs .MDBs docs into the nupkg - https://github.com/fsprojects/Paket/issues/693
* paket pack / paket.template support wildcard patterns - https://github.com/fsprojects/Paket/issues/690
* Allow empty lines in `paket.template` and report file name if parser fails - https://github.com/fsprojects/Paket/issues/692
* BUGFIX: paket.template - file type respects dir without slash at the end - https://github.com/fsprojects/Paket/issues/698
* BUGFIX: paket-files folder is alwaays relative to `paket.dependencies` - https://github.com/fsprojects/Paket/issues/564
* BUGFIX: `paket install` respects manual paket nodes - https://github.com/fsprojects/Paket/issues/679

#### 0.33.0 - 10.03.2015
* Paket packs XML docs into the nupkg - https://github.com/fsprojects/Paket/issues/689
* BUGFIX: Install settings from `paket.dependencies` should override package settings - https://github.com/fsprojects/Paket/issues/688

#### 0.32.0 - 09.03.2015
* PERFORMANCE: If resolver runs into conflict then use Warnsdorff's rule - https://github.com/fsprojects/Paket/pull/684
* BUGFIX: Fixed Linux install scripts - https://github.com/fsprojects/Paket/pull/681
* Support for WinExe output type - https://github.com/fsprojects/Paket/pull/675
* BUGFIX: Fix Nuget compat issue with leading zeros - https://github.com/fsprojects/Paket/pull/672
* BUGFIX: Detect inter project dependencies without matching package id - https://github.com/fsprojects/Paket/pull/671
* BUGFIX: Parse prerelease numbers into bigint since ints might overflow - https://github.com/fsprojects/Paket/pull/667
* BUGFIX: Optional fields in template files are read correctly - https://github.com/fsprojects/Paket/pull/666
* BUGFIX: Better url and endpoint handling in `paket push` - https://github.com/fsprojects/Paket/pull/663
* COSMETICS: Better tracing when resolver runs into conflict - https://github.com/fsprojects/Paket/pull/684
* COSMETICS: Better error message when a package is listed twice in `paket.references` - https://github.com/fsprojects/Paket/pull/686
* COSMETICS: Use Chessie for ROP - https://github.com/fsprojects/Chessie

#### 0.31.2 - 26.02.2015
* BUGFIX: Robust and much faster template file parser - https://github.com/fsprojects/Paket/pull/660

#### 0.31.1 - 25.02.2015
* Use latest FAKE tasks

#### 0.31.0 - 25.02.2015
* BUGFIX: Fix help for init command - https://github.com/fsprojects/Paket/pull/654
* BUGFIX: Allow non-standard API endpoint for push - https://github.com/fsprojects/Paket/pull/652
* BUGFIX: Special case nuget.org
* BUGFIX: paket add/remove with just project name - https://github.com/fsprojects/Paket/pull/650
* BUGFIX: Uploading packages as multiform content type - https://github.com/fsprojects/Paket/pull/651
* BUGFIX: Handle transient dependencies better in pack command - https://github.com/fsprojects/Paket/pull/649
* BUGFIX: Only load custom attributes if not given in TemplateFile or cmd parameter
* BUGFIX: Detect .NET 4.5.1 - https://github.com/fsprojects/Paket/pull/647

#### 0.30.0 - 23.02.2015
* New command: `paket pack` - http://fsprojects.github.io/Paket/paket-pack.html
* New command: `paket push` - http://fsprojects.github.io/Paket/paket-push.html
* Improved command line help - https://github.com/fsprojects/Paket/pull/639
* BUGFIX: fix no_auto_restore option parsing  - https://github.com/fsprojects/Paket/issues/632

#### 0.29.0 - 18.02.2015
* Allow local NuGet sources with spaces in `paket.dependencies` - https://github.com/fsprojects/Paket/issues/616
* Streamlined install options in `paket.dependencies` and `paket.references` - https://github.com/fsprojects/Paket/issues/587
* Allow to opt-out of targets import - https://github.com/fsprojects/Paket/issues/587
* New option to add/remove packages for a single project - https://github.com/fsprojects/Paket/pull/610
* BUGFIX: Blacklisted Microsoft.Bcl.Build.targets - https://github.com/fsprojects/Paket/issues/618
* BUGFIX: Selective update doesn't add package twice from `paket.references` anymore
* BUGFIX: `paket install` installs GitHub source files
* COSMETICS: Respect home directories on mono - https://github.com/fsprojects/Paket/issues/612
* COSMETICS: `paket add` inserts the new package in alphabetical position - https://github.com/fsprojects/Paket/issues/596

#### 0.28.0 - 16.02.2015
* Add a simple API which allows to retrieve NuGet v3 autocomplete
* Allow unix-style comments in `paket.dependencies` file
* BUGFIX: `paket restore` does not fail on missing `paket.version` files - https://github.com/fsprojects/Paket/issues/600
* BUGFIX: Parsing of conditional dependencies should detect portable case - https://github.com/fsprojects/Paket/issues/594
* BUGFIX: Prerelease requirements in `paket.dependencies` should override package dependencies - https://github.com/fsprojects/Paket/issues/607
* BUGFIX: Try to ease the pain with mono bug in Process class - https://github.com/fsprojects/Paket/issues/599
* BUGFIX: `paket restore` does not re-download http references - https://github.com/fsprojects/Paket/issues/592
* BUGFIX: Make DeletePaketNodes more robust - https://github.com/fsprojects/Paket/issues/591
* BUGFIX: Install content files on mono - https://github.com/fsprojects/Paket/issues/561
* BUGFIX: Install process doesn't duplicate Imports of targets files any more - https://github.com/fsprojects/Paket/issues/588
* BUGFIX: Don't remove comments from `paket.dependencies` file - https://github.com/fsprojects/Paket/issues/584
* COSMETICS: Paket should not reformat app/web.config files while changing assembly redirects - https://github.com/fsprojects/Paket/issues/597

#### 0.27.0 - 07.02.2015
* Install process will reference `.props` and `.targets` files from NuGet packages - https://github.com/fsprojects/Paket/issues/516
* Don't internalize in paket.exe during ILMerge
* Allow to download from pre-authenticated MyGet feed - https://github.com/fsprojects/Paket/issues/466
* BUGFIX: Fix `paket install --hard` for FSharp.Core - https://github.com/fsprojects/Paket/issues/579
* BUGFIX: `paket convert-from-nuget` ignores casing when looking for nuget.targets - https://github.com/fsprojects/Paket/issues/580
* BUGFIX: `paket install` correctly parses HTTP references - https://github.com/fsprojects/Paket/pull/571
* BUGFIX: `paket.dependencies` parser now fails if tokens are not valid
* COSMETICS: Prerelease strings are checked that they don't contain operators
* COSMETICS: Create an install function in the API which takes a `paket.dependencies` file as text - https://github.com/fsprojects/Paket/issues/576

#### 0.26.0 - 31.01.2015
* Allow to opt-out of old frameworks in `paket.dependencies` - http://fsprojects.github.io/Paket/nuget-dependencies.html#Framework-restrictions
* Allow `copy_local` settings in `paket.references` - http://fsprojects.github.io/Paket/references-files.html#copy_local-settings
* COSMETICS: `paket.lock` beautification for HTTP specs - https://github.com/fsprojects/Paket/pull/571

#### 0.25.0 - 25.01.2015
* BUGFIX: If more than one TargetFramework-specific dependency to the same package exist, we take the latest one - https://github.com/fsprojects/Paket/pull/567
* BUGFIX: Removes interactive-shell-check on `add auth` - https://github.com/fsprojects/Paket/pull/565
* BUGFIX: Can parse open NuGet ranges in brackets - https://github.com/fsprojects/Paket/issues/560
* BUGFIX: Detect `net35-client` - https://github.com/fsprojects/Paket/issues/559
* BUGFIX: Show help for `auto-restore` command - https://github.com/fsprojects/Paket/pull/558

#### 0.24.0 - 19.01.2015
* Allow to disable Visual Studio NuGet package restore - http://fsprojects.github.io/Paket/paket-auto-restore.html
* BUGFIX: Probe for unnormalized and normalized versions in local NuGet feeds - https://github.com/fsprojects/Paket/issues/556

#### 0.23.0 - 15.01.2015
* Refactored `init` & `init auto restore` to Railway Oriented Programming - https://github.com/fsprojects/Paket/pull/533
* Refactored FindRefs to Railway Oriented Programming - https://github.com/fsprojects/Paket/pull/529
* BUGFIX: paket.bootstrapper.exe and paket.exe use better proxy detection - https://github.com/fsprojects/Paket/pull/552
* BUGFIX: `paket add` offered to add dependencies even when they are already added - https://github.com/fsprojects/Paket/issues/550
* BUGFIX: Detect `Net20-client` - https://github.com/fsprojects/Paket/issues/547
* BUGFIX: Give better error message when package is not found in a local feed - https://github.com/fsprojects/Paket/issues/545
* BUGFIX: Don't download gists that are up-to-date - https://github.com/fsprojects/Paket/issues/513
* BUGFIX: fix parsing of longer http links - https://github.com/fsprojects/Paket/pull/536
* BUGFIX: Detect correct `paket.references` filenames during convert-from-nuget
* BUGFIX: If no package source is found during convert-from-nuget we use the default NuGet feed
* COSMETICS: Config file is only saved when needed
* COSMETICS: Ignore completely empty lib folders
* COSMETICS: `paket convert-from-nuget` warns if it can't find a NuGet feed - https://github.com/fsprojects/Paket/issues/548
* COSMETICS: Remove icon from bootstrapper to make file size much smaller

#### 0.22.0 - 05.01.2015
* Bootstrapper avoids github API - https://github.com/fsprojects/Paket/issues/510
* Refactoring to Railwal Oriented Programming - http://fsharpforfunandprofit.com/rop/
* Always trim line end in lockfile
* Improved binding redirects detection - https://github.com/fsprojects/Paket/pull/507
* Don't catch NullReferenceExceptions for now - https://github.com/fsprojects/Paket/issues/505
* BUGFIX: Paket update nuget X doesn't work - https://github.com/fsprojects/Paket/issues/512

#### 0.21.0 - 02.01.2015
* New `--log-file` parameter allows to trace into logfile - https://github.com/fsprojects/Paket/pull/502
* Trace stacktrace on all NullReferenceExceptions - https://github.com/fsprojects/Paket/issues/500
* Paket.locked file has 2 minute timeout
* BUGFIX: Detect the version of a GitHub gist correctly - https://github.com/fsprojects/Paket/issues/499
* BUGFIX: Dependencies file saves http and gist links correctly - https://github.com/fsprojects/Paket/issues/498
* BUGFIX: Don't relax "OverrideAll" conditions during `paket install`
* BUGFIX: fix priority of parsing atom nuget feed for package Id - https://github.com/fsprojects/Paket/issues/494
* BUGFIX: fix JSON deserializer and reactivate cache - https://github.com/fsprojects/Paket/pull/495
* BUGFIX: Make the file search for app.config and web.config case insensitive - https://github.com/fsprojects/Paket/issues/493
* BUGFIX: Don't add duplicate lines in `packet.dependencies` - https://github.com/fsprojects/Paket/issues/492
* BUGFIX: Keep framework restrictions in `paket install`- https://github.com/fsprojects/Paket/issues/486
* WORKAROUND: Do not fail on BadCrcException during unzip and only show a warning - https://github.com/fsprojects/Paket/issues/484
* WORKAROUND: Disable NuGet v3 feed for now - seems to be unreliable.
* PERFORMANCE: Don't parse project files twice - https://github.com/fsprojects/Paket/issues/487
* PERFORMANCE: Cache platform penalty calculation - https://github.com/fsprojects/Paket/issues/487
* PERFORMANCE: Use StringBuilder for path replacement - https://github.com/fsprojects/Paket/issues/487
* PERFORMANCE: Cache feed errors - https://github.com/fsprojects/Paket/issues/487
* PERFORMANCE: Put feed url into cache filename - https://github.com/fsprojects/Paket/issues/487
* PERFORMANCE: Relax prerelease requirements for pinned versions - https://github.com/fsprojects/Paket/issues/487
* PERFORMANCE: Don't enumerate all files, since we only need lib files - https://github.com/fsprojects/Paket/issues/487
* PERFORMANCE: Pin sourcefile dependencies - https://github.com/fsprojects/Paket/issues/487
* PERFORMANCE: Cache path penalty calculation - https://github.com/fsprojects/Paket/issues/487
* PERFORMANCE: Cache path extraction - https://github.com/fsprojects/Paket/issues/487

#### 0.20.1 - 30.12.2014
* COSMETICS: Trim end of line in lockfile.

#### 0.20.0 - 29.12.2014
* `paket install` performs a selective update based on the changes in the dependencies file - http://fsprojects.github.io/Paket/lock-file.html#Performing-updates
* Paket.exe acquires a lock for all write processes - https://github.com/fsprojects/Paket/pull/469
* New command to add credentials - http://fsprojects.github.io/Paket/paket-config-file.html#Add-credentials
* Smarter conditional NuGet dependencies - https://github.com/fsprojects/Paket/pull/462
* If environment auth variables are empty a fallback to the config is used- https://github.com/fsprojects/Paket/pull/459
* Better handling for multiple files from same GitHub repository - https://github.com/fsprojects/Paket/pull/451
* Extend Public API for plugin
* BUGFIX: Remove parsing of invalid child element of ProjectReference - https://github.com/fsprojects/Paket/pull/453
* BUGFIX: Don't add NuGet packages twice to a references file - https://github.com/fsprojects/Paket/pull/460
* BUGFIX: Use Max strategy for `paket outdated --ingore-constraints` - https://github.com/fsprojects/Paket/pull/463
* BUGFIX: Don't delete downloaded github zip file
* BUGFIX: Cannot install nuget packages from local TeamCity feeds due to proxy - https://github.com/fsprojects/Paket/pull/482
* BUGFIX: Don't touch framework assemblies if not needed
* BUGFIX: Check versions file synchronously
* BUGFIX: Restore console color after handling exception - https://github.com/fsprojects/Paket/pull/467
* COSMETICS: `>= 0` version range simplified to empty string - https://github.com/fsprojects/Paket/pull/449
* COSMETICS: Paket.exe and paket.bootstrapper.exe have a logo - https://github.com/fsprojects/Paket/pull/473

#### 0.18.0 - 09.12.2014
* Show command help on `--help` - https://github.com/fsprojects/Paket/pull/437
* Allow to opt in to BindingRedirects - https://github.com/fsprojects/Paket/pull/436
* Don't run simplify in strict mode - https://github.com/fsprojects/Paket/pull/443
* Allow to remove NuGet packages in interactive mode - https://github.com/fsprojects/Paket/pull/432
* Added auto-unzip of downloaded archives - https://github.com/fsprojects/Paket/pull/430
* Allow to reference binary files via http reference - https://github.com/fsprojects/Paket/pull/427
* Faster BindingRedirects - https://github.com/fsprojects/Paket/pull/414
* Using a different FSharp.Core NuGet package - https://github.com/fsprojects/Paket/pull/416
* Find the paket.references file in upper directories - https://github.com/fsprojects/Paket/pull/409
* Allow `paket.references` files in upper directories - https://github.com/fsprojects/Paket/pull/403
* Clear failure message for `paket simplify`, when lock file is outdated - https://github.com/fsprojects/Paket/pull/403
* BUGFIX: `Selective update` updates only dependent packages - https://github.com/fsprojects/Paket/pull/410
* BUGFIX: If there are only prereleases we should just take these
* BUGFIX: `paket update nuget <name>` fails if <name> was not found in lockfile - https://github.com/fsprojects/Paket/issues/404
* BUGFIX: Unescape library filename - https://github.com/fsprojects/Paket/pull/412
* BUGFIX: Allow to reference multiple files from same repository directory - https://github.com/fsprojects/Paket/pull/445
* BUGFIX: Don't reference satellite assemblies - https://github.com/fsprojects/Paket/pull/444
* BUGFIX: Binding redirect version is picked from highest library version - https://github.com/fsprojects/Paket/pull/422
* BUGFIX: Handle numeric part of PreRelease identifiers correctly - https://github.com/fsprojects/Paket/pull/426
* BUGFIX: Fixed casing issue in selective update - https://github.com/fsprojects/Paket/pull/434
* BUGFIX: Parse http links from lockfile
* BUGFIX: Calculate dependencies file name for http resources - https://github.com/fsprojects/Paket/pull/428

#### 0.17.0 - 29.11.2014
* FrameworkHandling: Support more portable profiles and reduce the impact in the XML file
* FrameworkHandling: support extracting Silverlight5.0 and NetCore4.5 - https://github.com/fsprojects/Paket/pull/389
* New command `paket init` - http://fsprojects.github.io/Paket/paket-init.html
* Better error message for missing files in paket.lock file - https://github.com/fsprojects/Paket/pull/402
* BUGFIX: Crash on 'install' when input seq was empty - https://github.com/fsprojects/Paket/pull/395
* BUGFIX: Handle multiple version results from NuGet - https://github.com/fsprojects/Paket/pull/393

#### 0.16.0 - 23.11.2014
* Integrate BindingRedirects into Paket install process - https://github.com/fsprojects/Paket/pull/383
* BUGFIX: Download of GitHub files should clean it's own directory - https://github.com/fsprojects/Paket/issues/385
* BUGFIX: Don't remove custom framework references - https://github.com/fsprojects/Paket/issues/376
* BUGFIX: Path to dependencies file is now relative after `convert-from-nuget` - https://github.com/fsprojects/Paket/pull/379
* BUGFIX: Restore command in targets file didn't work with spaces in paths - https://github.com/fsprojects/Paket/issues/375
* BUGFIX: Detect FrameworkReferences without restrictions in nuspec file and install these
* BUGFIX: Read sources even if we don't find packages - https://github.com/fsprojects/Paket/issues/372

#### 0.15.0 - 19.11.2014
* Allow to use basic framework restrictions in NuGet packages - https://github.com/fsprojects/Paket/issues/307
* Support feeds that don't support NormalizedVersion - https://github.com/fsprojects/Paket/issues/361
* BUGFIX: Use Nuget v2 as fallback
* BUGFIX: Accept and normalize versions like 6.0.1302.0-Preview - https://github.com/fsprojects/Paket/issues/364
* BUGFIX: Fixed handling of package dependencies containing string "nuget" - https://github.com/fsprojects/Paket/pull/363

#### 0.14.0 - 14.11.2014
* Uses Nuget v3 API, which enables much faster resolver
* BUGFIX: Keep project file order similar to VS order
* Support unlisted dependencies if nothing else fits - https://github.com/fsprojects/Paket/issues/327

#### 0.13.0 - 11.11.2014
* New support for general HTTP dependencies - http://fsprojects.github.io/Paket/http-dependencies.html
* New F# Interactive support - http://fsprojects.github.io/Paket/reference-from-repl.html
* New `paket find-refs` command - http://fsprojects.github.io/Paket/paket-find-refs.html
* Migration of NuGet source credentials during `paket convert-from-nuget` - http://fsprojects.github.io/Paket/paket-convert-from-nuget.html#Migrating-NuGet-source-credentials
* Bootstrapper uses .NET 4.0 - https://github.com/fsprojects/Paket/pull/355
* Adding --ignore-constraints to `paket outdated` - https://github.com/fsprojects/Paket/issues/308
* PERFORMANCE: If `paket add` doesn't change the `paket.dependencies` file then the resolver process will be skipped
* BUGFIX: `paket update nuget [PACKAGENAME]` should use the same update strategy as `paket add` - https://github.com/fsprojects/Paket/issues/330
* BUGFIX: Trailing whitespace is ignored in `paket.references`

#### 0.12.0 - 07.11.2014
* New global paket.config file - http://fsprojects.github.io/Paket/paket-config-file.html
* Trace warning when we replace NuGet.exe with NuGet.CommandLine - https://github.com/fsprojects/Paket/issues/320
* Allow to parse relative NuGet folders - https://github.com/fsprojects/Paket/issues/317
* When paket skips a framework install because of custom nodes it shows a warning - https://github.com/fsprojects/Paket/issues/316
* Remove the namespaces from the nuspec parser - https://github.com/fsprojects/Paket/pull/315
* New function which extracts the TargetFramework of a given projectfile.
* New function which calculates dependencies for a given projectfile.
* Project output type can be detected from a project file
* Allow to retrieve inter project dependencies from a project file
* BUGFIX: Exclude unlisted NuGet packages in Resolver - https://github.com/fsprojects/Paket/issues/327
* BUGFIX: Detect Lib vs. lib folder on Linux - https://github.com/fsprojects/Paket/issues/332
* BUGFIX: Paket stopwatch was incorrect - https://github.com/fsprojects/Paket/issues/326
* BUGFIX: Paket failed on generating lockfile for LessThan version requirement - https://github.com/fsprojects/Paket/pull/314
* BUGFIX: Don't match suffixes in local NuGet packages - https://github.com/fsprojects/Paket/issues/317
* BUGFIX: Don't fail with NullReferenceException when analyzing nuget.config - https://github.com/fsprojects/Paket/issues/319

#### 0.11.0 - 29.10.2014
* Build a merged install model with all packages - https://github.com/fsprojects/Paket/issues/297
* `paket update` command allows to set a version - http://fsprojects.github.io/Paket/paket-update.html#Updating-a-single-package
* `paket.targets` is compatible with specific references files - https://github.com/fsprojects/Paket/issues/301
* BUGFIX: Paket no longer leaves transitive dependencies in lockfile after remove command - https://github.com/fsprojects/Paket/pull/306
* BUGFIX: Don't use "global override" for selective update process - https://github.com/fsprojects/Paket/issues/310
* BUGFIX: Allow spaces in quoted parameter parsing - https://github.com/fsprojects/Paket/pull/311

#### 0.10.0 - 24.10.2014
* Initial version of `paket remove` command - http://fsprojects.github.io/Paket/paket-remove.html
* Paket add doesn't fail on second attempt - https://github.com/fsprojects/Paket/issues/295
* Report full paths when access is denied - https://github.com/fsprojects/Paket/issues/242
* Visual Studio restore only restores for the current project
* BUGFIX: Selective update keeps all other versions
* BUGFIX: Install process accepts filenames with `lib`
* BUGFIX: Fix !~> resolver
* BUGFIX: Use normal 4.0 framework libs when we only specify net40
* BUGFIX: Fix timing issue with paket install --hard - https://github.com/fsprojects/Paket/issues/293
* BUGFIX: Fix namespace handling in nuspec files
* BUGFIX: Add default nuget source to dependencies file if original project has no source

#### 0.9.0 - 22.10.2014
* Allow to restore packages from paket.references files - http://fsprojects.github.io/Paket/paket-restore.html
* Detect local nuspec with old XML namespace - https://github.com/fsprojects/Paket/issues/283
* `paket add` command tries to keep all other packages stable.
* Added another profile mapping for Profile136 - https://github.com/fsprojects/Paket/pull/262
* More portable profiles - https://github.com/fsprojects/Paket/issues/281
* Added net11 to framework handling - https://github.com/fsprojects/Paket/pull/269
* Create references for Win8 - https://github.com/fsprojects/Paket/issues/280
* Detect VS automatic nuget restore and create paket restore - http://fsprojects.github.io/Paket/paket-convert-from-nuget.html#Automated-process
* `paket convert-from-nuget` doesn't duplicate paket solution items - https://github.com/fsprojects/Paket/pull/286
* BUGFIX: Paket removes old framework references if during install - https://github.com/fsprojects/Paket/issues/274
* BUGFIX: Don't let the bootstrapper fail if we already have a paket.exe
* BUGFIX: Use the Id property when NuGet package name and id are different - https://github.com/fsprojects/Paket/issues/265

#### 0.8.0 - 15.10.2014
* Smarter install in project files
* Paket handles .NET 4.5.2 and .NET 4.5.3 projects - https://github.com/fsprojects/Paket/issues/260
* New command: `paket update nuget <package id>` - http://fsprojects.github.io/Paket/paket-update.html#Updating-a-single-package
* BUGFIX: Do not expand auth when serializing dependencies file - https://github.com/fsprojects/Paket/pull/259
* BUGFIX: Create catch all case for unknown portable frameworks

#### 0.7.0 - 14.10.2014
* Initial support for referencing full github projects - http://fsprojects.github.io/Paket/http-dependencies.html#Referencing-a-GitHub-repository
* Allow to use all branches in GitHub sources - https://github.com/fsprojects/Paket/pull/249
* Initial support for frameworkAssemblies from nuspec - https://github.com/fsprojects/Paket/issues/241
* Download github source files with correct encoding - https://github.com/fsprojects/Paket/pull/248
* Add FSharp.Core.Microsoft.Signed as dependency
* Install model uses portable versions for net40 and net45 when package doesn't contain special versions
* Install command displays existing versions if constraint does not match any version
* Restore command doesn't calc install model.
* Use https in DefaultNugetStream - https://github.com/fsprojects/Paket/pull/251
* BUGFIX: Paket only deletes files which will are downloaded by init-auto-restore process - https://github.com/fsprojects/Paket/pull/254
* BUGFIX: Paket convert-from-nuget failed when package source keys contain invalid XML element chars  - https://github.com/fsprojects/Paket/issues/253

#### 0.6.0 - 11.10.2014
* New restore command - http://fsprojects.github.io/Paket/paket-restore.html
* Report if we can't find packages for top level dependencies.
* Faster resolver
* Try /FindPackagesById before /Packages for nuget package version no. retrieval
* New Paket.Core package on NuGet - https://www.nuget.org/packages/Paket.Core/
* BUGFIX: Prefer full platform builds over portable builds

#### 0.5.0 - 09.10.2014
* Bootstrapper will only download stable releases by default - http://fsprojects.github.io/Paket/bootstrapper.html
* New installer model allows better compatibility with NuGet and should be much faster
* Supporting dot for references file - http://fsprojects.github.io/Paket/http-dependencies.html
* Supporting pagination for long NuGet feeds - https://github.com/fsprojects/Paket/issues/223
* Create a "use exactly this version" operator in order to override package conflicts - http://fsprojects.github.io/Paket/nuget-dependencies.html#Use-exactly-this-version-constraint
* New `content none` mode in paket.dependencies - http://fsprojects.github.io/Paket/dependencies-file.html#No-content-option
* Allow source files in content folder of NuGet packages
* No -D needed for Linux installer - https://github.com/fsprojects/Paket/pull/210
* Content files like `_._`, `*.transform` and `*.pp` are ignored - https://github.com/fsprojects/Paket/issues/207
* The `convert-from-nuget` command adds .paket folder to the sln - https://github.com/fsprojects/Paket/issues/206
* Removed duplicate transitive dependencies from lock file - https://github.com/fsprojects/Paket/issues/200
* If the package download failed Paket retries with force flag
* The `convert-from-nuget` commands sorts the dependencies file
* Use credentials from nuget.config on paket convert-from-nuget - https://github.com/fsprojects/Paket/issues/198
* Deploy fixed targets file - https://github.com/fsprojects/Paket/issues/172
* New [--pre] and [--strict] modes for paket outdated - http://fsprojects.github.io/Paket/paket-outdated.html
* New --no-auto-restore option for `convert-from-nuget` command - http://fsprojects.github.io/Paket/paket-convert-from-nuget.html#Automated-process
* Adding support for new portable profiles
* paket.exe is now signed
* Allow to reference .exe files from NuGet packages
* Use default proxy in paket.exe and bootstrapper.exe - https://github.com/fsprojects/Paket/issues/226
* Keep order of sources in paket.dependencies - https://github.com/fsprojects/Paket/issues/233
* BREAKING CHANGE: Removed --dependencies-file option - from now on it's always paket.dependencies
* BUGFIX: Bootstrapper will not throw NullReferenceException on broken paket.exe downloads
* BUGFIX: Authentication information will not be put in cache
* BUGFIX: Fixes cache issue when using multiple NuGet sources
* BUGFIX: Fixes potential casing issue on Windows
* BUGFIX: paket-files need to go to the top of a project file
* BUGFIX: Do not look for MinimalVisualStudioVersion when adding paket folder to solution - https://github.com/fsprojects/Paket/pull/221
* COSMETICS: Throw better error message if we don't get any versions from NuGet source

#### 0.4.0 - 28.09.2014
* Resolve dependencies for github modules - http://fsprojects.github.io/Paket/http-dependencies.html#Remote-dependencies
* New [--interactive] mode for paket simplify - http://fsprojects.github.io/Paket/paket-simplify.html
* Don't use version in path for github files.
* Better error message when a package resolution conflict arises.

#### 0.3.0 - 25.09.2014
* New command: paket add [--interactive] - http://fsprojects.github.io/Paket/paket-add.html
* New command: paket simplify - http://fsprojects.github.io/Paket/paket-simplify.html
* Better Visual Studio integration by using paket.targets file - http://fsprojects.github.io/Paket/paket-init-auto-restore.html
* Support for NuGet prereleases - http://fsprojects.github.io/Paket/nuget-dependencies.html#PreReleases
* Support for private NuGet feeds - http://fsprojects.github.io/Paket/nuget-dependencies.html#NuGet-feeds
* New NuGet package version constraints - http://fsprojects.github.io/Paket/nuget-dependencies.html#Further-version-constraints
* Respect case sensitivity for package paths for Linux - https://github.com/fsprojects/Paket/pull/137
* Improved convert-from-nuget command - http://fsprojects.github.io/Paket/paket-convert-from-nuget.html
* New paket.bootstrapper.exe (7KB) allows to download paket.exe from github.com - http://fsprojects.github.io/Paket/paket-init-auto-restore.html
* New package resolver algorithm
* Better verbose mode - use -v flag
* Version info is shown at paket.exe start
* paket.lock file is sorted alphabetical (case-insensitive)
* Linked source files now all go underneath a "paket-files" folder.
* BUGFIX: Ensure the NuGet cache folder exists
* BUGFIX: Async download fixed on mono

#### 0.2.0 - 17.09.2014
* Allow to directly link GitHub files - http://fsprojects.github.io/Paket/http-dependencies.html
* Automatic NuGet conversion - http://fsprojects.github.io/Paket/paket-convert-from-nuget.html
* Cleaner syntax in paket.dependencies - https://github.com/fsprojects/Paket/pull/95
* Strict mode - https://github.com/fsprojects/Paket/pull/104
* Detecting portable profiles
* Support content files from nuget - https://github.com/fsprojects/Paket/pull/84
* Package names in Dependencies file are no longer case-sensitive - https://github.com/fsprojects/Paket/pull/108

#### 0.1.4 - 16.09.2014
* Only vbproj, csproj and fsproj files are handled

#### 0.1.3 - 15.09.2014
* Detect FSharpx.Core in packages

#### 0.1.2 - 15.09.2014
* --hard parameter allows better transition from NuGet.exe

#### 0.1.0 - 12.09.2014
* We are live - yay!<|MERGE_RESOLUTION|>--- conflicted
+++ resolved
@@ -1,14 +1,12 @@
-<<<<<<< HEAD
-#### 4.0.0-beta029 - 02.03.2017
+#### 4.0.0-beta030 - 03.03.2017
 * Make Paket compatible with DotNet SDK preview3
 * Tail Recursive Package Resolution - https://github.com/fsprojects/Paket/pull/2066
 * Reorganized resolver - https://github.com/fsprojects/Paket/pull/2039
 * USABILITY: Added option to have paket restore fail on check failure - https://github.com/fsprojects/Paket/pull/1963
 * Generate load scripts on install abidding to new paket.dependencies option - https://fsprojects.github.io/Paket/dependencies-file.html#Generate-load-scripts
-=======
+
 #### 3.36.1 - 03.03.2017
 * USABILITY: old bootstrapper did not work
->>>>>>> aef65732
 
 #### 3.36.0 - 25.02.2017
 * BUGFIX: Lower case group folder name - https://github.com/fsprojects/Paket/pull/2150
