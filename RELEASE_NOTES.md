--- conflicted
+++ resolved
@@ -1,14 +1,7 @@
-<<<<<<< HEAD
-#### 1.3.16 - 05.05.2015
+#### 1.3.17 - 05.05.2015
 * Use https://api.nuget.org/v3/index.json for Autocomplete
 
 #### 1.3.15 - 05.05.2015
-=======
-#### 1.3.15 - 05.05.2015
-* Allow to detect the project file from a given file during add
-
-#### 1.3.14 - 05.05.2015
->>>>>>> 6937b210
 * Fix max parameter for Find-Package-Versions command
 
 #### 1.3.13 - 05.05.2015
