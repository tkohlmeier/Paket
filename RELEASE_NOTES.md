<<<<<<< HEAD
#### 3.0.0-beta061 - 02.06.2016
* Allow to reference git repositories - http://fsprojects.github.io/Paket/git-dependencies.html
* Allow to run build commands on git repositories - http://fsprojects.github.io/Paket/git-dependencies.html#Running-a-build-in-git-repositories
* Allow to use git repositories as NuGet source - http://fsprojects.github.io/Paket/git-dependencies.html#Using-Git-repositories-as-NuGet-source
* Allow to override package sources in paket.local - http://fsprojects.github.io/Paket/local-file.html
* NEW COMMAND: "paket generate-include-scripts" creates package include scripts for F# Interactive - http://fsprojects.github.io/Paket/paket-generate-include-scripts.html
* Additional local caches - http://fsprojects.github.io/Paket/caches.html
* Garbage collection in packages folder - https://github.com/fsprojects/Paket/pull/1491
* Allows to exclude dll references from a NuGet package - http://fsprojects.github.io/Paket/references-files.html#Excluding-libraries
* Allows to use aliases for libraries - http://fsprojects.github.io/Paket/references-files.html#Library-aliases
* Create Choose nodes for .NET Standard
* Remove command removes empty group when removing last dependency - https://github.com/fsprojects/Paket/pull/1706
* New bootstrapper option --max-file-age - http://fsprojects.github.io/Paket/bootstrapper.html 
* USABILITY: Removed "specs:" from paket.lock since it was copied from Bundler and had no meaning in Paket - https://github.com/fsprojects/Paket/pull/1608
* BREAKING CHANGE: "lib", "runtimes" are not allowed as group names
* BREAKING CHANGE: Removed --hard parameter from all commands. 
    - Paket threads all commands as if --hard would have been set - https://github.com/fsprojects/Paket/pull/1567
    - For the --hard use in the binding redirects there is a new parameter --clean-redirects - https://github.com/fsprojects/Paket/pull/1692 

#### 2.66.7 - 02.06.2016
=======
#### 2.66.8 - 02.06.2016
>>>>>>> 15d22c1a
* BUGFIX: Automatic prerelease expansion should not be done if explicit prereleases are requested - https://github.com/fsprojects/Paket/issues/1714

#### 2.66.6 - 31.05.2016
* BUGFIX: Groups with different sources should not resolve to wrong packages - https://github.com/fsprojects/Paket/issues/1711

#### 2.66.5 - 30.05.2016
* BUGFIX: Don't remove trailing zero if version is in package path - https://github.com/fsprojects/Paket/issues/1708

#### 2.66.4 - 26.05.2016
* BUGFIX: Optimization of local dependencies - https://github.com/fsprojects/Paket/issues/1703

#### 2.66.3 - 24.05.2016
* BUGFIX: Use utf-8 to download strings - https://github.com/fsprojects/Paket/pull/1702

#### 2.66.2 - 23.05.2016
* BUGFIX: Update with any of the --keep-major flag didn't honour content:none in paket.dependencies - https://github.com/fsprojects/Paket/issues/1701

#### 2.66.0 - 23.05.2016
* Package groups be excluded in a paket.template file - https://github.com/fsprojects/Paket/pull/1696
* BUGFIX: Fallback from portable to net45 must be conversative - https://github.com/fsprojects/Paket/issues/1117

#### 2.65.0 - 18.05.2016
* BUGFIX: Fixed compatibility issues with nuget.org and myget - https://github.com/fsprojects/Paket/pull/1694
* BUGFIX: DateTime in package should not be in the future
* BUGFIX: Don't push non existing files - https://github.com/fsprojects/Paket/pull/1688
* BUGFIX: Paket should imports build targets from packages in build dependency groups - https://github.com/fsprojects/Paket/pull/1674
* BUGFIX: Framework resolution strategy for Google.Apis.Oauth2.v2 - https://github.com/fsprojects/Paket/issues/1663
* BUGFIX: Blacklisting install.xdt and uninstall.xdt files - https://github.com/fsprojects/Paket/pull/1667

#### 2.64.0 - 05.05.2016
* Implemented support for NativeReference - https://github.com/fsprojects/Paket/issues/1658
* Added monoandroid60 to be matched as Some MonoAndroid - https://github.com/fsprojects/Paket/pull/1659
* BUGFIX: Understand InterprojectDependencies without Name - https://github.com/fsprojects/Paket/issues/1657
* BUGFIX: Fix path issue on linux - https://github.com/fsprojects/Paket/pull/1644/files
* BUGFIX: Don't pack template files in packages or paket-files

#### 2.63.0 - 22.04.2016
* Added monoandroid43 to be matched as Some MonoAndroid - https://github.com/fsprojects/Paket/pull/1631
* Added support for MonoAndroid22 and MonoAndroid23 - https://github.com/fsprojects/Paket/pull/1628
* BUGFIX: allow directory names with + in paket.template
* BUGFIX: Generates binding redirect for references targeting different profiles - https://github.com/fsprojects/Paket/pull/1634
* EXPERIMENTAL: paket resolves runtime dependency libs - https://github.com/fsprojects/Paket/pull/1626
* USABILITY: remove command restricts install to the specified group only - https://github.com/fsprojects/Paket/pull/1612

#### 2.62.0 - 17.04.2016
* Refactoring Bootstrapper to introduce better coverage and testing - https://github.com/fsprojects/Paket/pull/1603

#### 2.61.0 - 17.04.2016
* Support .NET platform standard packages - https://github.com/fsprojects/Paket/issues/1614
* Support .NET 4.6.2 - https://github.com/fsprojects/Paket/issues/1614
* BUGFIX: Don't set CopyToOutputDirectory for Compile items - https://github.com/fsprojects/Paket/issues/1592
* BUGFIX: Allow to pack packages with ReflectedDefinition - https://github.com/fsprojects/Paket/pull/1602

#### 2.60.0 - 12.04.2016
* Various performance optimizations - https://github.com/fsprojects/Paket/pull/1599
* BUGFIX: Fix CleanDir function - https://github.com/fsprojects/Paket/commit/1c2250ed5fae51a5f086325347fecefe16bba27a#commitcomment-17064085
* BUGFIX: Detect net30 moniker

#### 2.59.0 - 12.04.2016
* BUGFIX: Remove process should remove packages from specified groups - https://github.com/fsprojects/Paket/issues/1596
* BUGFIX: Compare full filename for pack with template file - https://github.com/fsprojects/Paket/issues/1594
* BUGFIX: Dependencies file should not take shortened versions - https://github.com/fsprojects/Paket/issues/1591
* BUGFIX: Breaking some parallism and trying to prevent race conditions - https://github.com/fsprojects/Paket/issues/1589
* BUGFIX: "paket.exe pack" with "include-referenced-projects" and "minimum-from-lock-file" did not work when project references have a paket.template file - https://github.com/fsprojects/Paket/issues/1586
* BUGFIX: Property Definitions are placed after FSharp Targets - https://github.com/fsprojects/Paket/issues/1585
* BUGFIX: Redirects for assemblies in the GAC were removed - https://github.com/fsprojects/Paket/issues/1574
* BUGFIX: Paket.dependency with version ranges failed when package has pinned dependency and that version is unlisted - https://github.com/fsprojects/Paket/issues/1579
* BUGFIX: Github dependencies reference transitive NuGet packages to projects - https://github.com/fsprojects/Paket/issues/1578
* BUGFIX: Add "*.fsi" files as <Compile> by default - https://github.com/fsprojects/Paket/pull/1573
* BUGFIX: Touch feature disabled by default in Add, Update, Install; enabled with --touch-affected-refs - https://github.com/fsprojects/Paket/pull/1571
* BUGFIX: Property Definitions: placed after csharp targets - https://github.com/fsprojects/Paket/pull/1522
* BUGFIX: Create folder for all source file dependencies
* USABILITY: Using saved api key credentials for the push operation - https://github.com/fsprojects/Paket/pull/1570
* USABILITY: Paket update supports combining filter with specific version - https://github.com/fsprojects/Paket/pull/1580

#### 2.57.0 - 30.03.2016
* BUGFIX: Property Definitions: placed after non-paket imports if they directly follow the top property groups - https://github.com/fsprojects/Paket/pull/1561
* BUGFIX: Fixed inconsistent condition generation in paket.lock file - https://github.com/fsprojects/Paket/issues/1552
* BUGFIX: Removing transitive dependencies from dependencies list during pack - https://github.com/fsprojects/Paket/pull/1547
* USABILITY: Better WPF support - https://github.com/fsprojects/Paket/pull/1550

#### 2.56.0 - 24.03.2016
* BUGFIX: Move props definitions further up in project files - https://github.com/fsprojects/Paket/issues/1537
* BUGFIX: Fixed missing src files when packing with symbols on Linux - https://github.com/fsprojects/Paket/pull/1545
* BUGFIX: Ensuring that dependent dll's are not included in the package when usng include-referenced-projects - https://github.com/fsprojects/Paket/pull/1543
* BUGFIX: Global redirects:false is not disabling everything below anymore - https://github.com/fsprojects/Paket/issues/1544

#### 2.55.0 - 23.03.2016
* Correct src folder structure for packing with symbols - https://github.com/fsprojects/Paket/pull/1538
* Fix resolver bug spotted by property based testing - https://github.com/fsprojects/Paket/issues/1524

#### 2.54.0 - 21.03.2016
* It's possible to influence the CopyToOutputDirectory property for content references in project files - http://fsprojects.github.io/Paket/nuget-dependencies.html#CopyToOutputDirectory-settings
* BUGFIX: Fix regression where paket skipped packages with name ending in lib - https://github.com/fsprojects/Paket/issues/1531
* USABILITY: Unknown package settings are now reported
* USABILITY: Improve warning text on conflict - https://github.com/fsprojects/Paket/pull/1530

#### 2.53.0 - 19.03.2016
* Allow to restore recursively from remote dependencies file - https://github.com/fsprojects/Paket/issues/1507
* BUGFIX: Fix mixed mode solutions with Native - https://github.com/fsprojects/Paket/issues/1523
* BUGFIX: Do not generate useless true conditions for Native - https://github.com/fsprojects/Paket/issues/1523
* BUGFIX: Native settings are filtered correctly - https://github.com/fsprojects/Paket/issues/1523
* BUGFIX: Force resolver to look into deeper levels - https://github.com/fsprojects/Paket/issues/1520
* COSMETICS: Emit net40-full moniker instead of net-40
* COSMETICS: Simplify single when conditions with single true statement
* USABILITY: Improved error message when paket.dependencies can't be found - https://github.com/fsprojects/Paket/pull/1519
* USABILITY: Automatically retry with force flag if we can't get package details for a given version - https://github.com/fsprojects/Paket/issues/1526
* USABILITY: Better error message when paket.lock an paket.dependencies are out of sync.
* USABILITY: Content:once doesn't add paket flags to the csproj file in order to make Orleans tools happy - https://github.com/fsprojects/Paket/issues/1513
* USABILITY: Be more robust in paket.references files - https://github.com/fsprojects/Paket/issues/1514
* USABILITY: Improved stability in lock acquiring process - https://github.com/fsprojects/Paket/issues/858

#### 2.52.0 - 10.03.2016
* Allow to restore dll from remote dependencies file - https://github.com/fsprojects/Paket/issues/1507
* Prevent paket holding locks on assemblies during binding redirects - https://github.com/fsprojects/Paket/pull/1492
* ProjectFile.save with forceTouch to only modify the last write time without content if unchanged - https://github.com/fsprojects/Paket/pull/1493
* BUGFIX: Don't accept "Unsupported0.0" as full framework - https://github.com/fsprojects/Paket/issues/1494
* BUGFIX: Revert 1487 - https://github.com/fsprojects/Paket/issues/1487
* BUGFIX: Fall back to v2 for VSTS - https://github.com/fsprojects/Paket/issues/1496
* BUGFIX: Fixed duplicate frameworks during auto-detection - https://github.com/fsprojects/Paket/issues/1500
* BUGFIX: Fixed conditional references created for group dependencies - https://github.com/fsprojects/Paket/issues/1505
* BUGFIX: Fixed parsing error in lock file parser - https://github.com/fsprojects/Paket/issues/1500
* BUGFIX: Merge Chessie into PowerShell package - https://github.com/fsprojects/Paket/issues/1499
* BUGFIX: Make v3 API more robust
* BUGFIX: Do not install packages with same version from different groups twice - https://github.com/fsprojects/Paket/issues/1458
* BUGFIX: When adding framework specification to paket.dependencies .props include was moved to the bottom of csproj file - https://github.com/fsprojects/Paket/issues/1487
* BUGFIX: Allow to use LOCKEDVERSION with packages that are not in main group - https://github.com/fsprojects/Paket/issues/1483
* USABILITY: only complain about missing references if there are references at all

#### 2.51.0 - 29.02.2016
* Experimental Visual C++ support in binding redirects - https://github.com/fsprojects/Paket/issues/1467
* Restore: optional --touch-affected-refs to touch refs affected by a restore - https://github.com/fsprojects/Paket/pull/1485
* BUGFIX: fixed group transitive dependency checking - https://github.com/fsprojects/Paket/pull/1479
* BUGFIX: Do not try to pack output folder - https://github.com/fsprojects/Paket/issues/1473
* BUGFIX: Fix StackOverflow from https://github.com/fsprojects/Paket/issues/1432
* BUGFIX: Do not pack absolute paths - https://github.com/fsprojects/Paket/issues/1472
* BUGFIX: Keep Auth from dependencies file for fast path - https://github.com/fsprojects/Paket/issues/1469
* BUGFIX: Fix Platform matching bug in CPP projects - https://github.com/fsprojects/Paket/issues/1467
* USABILITY: Touch project files when paket.lock changed in order to support incremental builds with MsBuild  - https://github.com/fsprojects/Paket/issues/1471 
* USABILITY: Prevent paket holding locks on assemblies during binding redirects
* USABILITY: Don't fail when we can't turn on auto-restote during convert

#### 2.50.0 - 09.02.2016
* Experimental Visual C++ support - https://github.com/fsprojects/Paket/issues/1467
* BUGFIX: Install packages that end in .dll - https://github.com/fsprojects/Paket/issues/1466
* BUGFIX: Prevent race condition - https://github.com/fsprojects/Paket/issues/1460
* BUGFIX: Download of HTTP dependencies should delete folder before we unzip
* BUGFIX: Do not touch project files in packages folder - https://github.com/fsprojects/Paket/issues/1455
* BUGFIX: Keep versions locked for dependencies during pack - https://github.com/fsprojects/Paket/issues/1457
* BUGFIX: Do not fail on auth check for remote dependencies file - https://github.com/fsprojects/Paket/issues/1456
* WORKAROUND: Don't use v3 getPackageDetails on nuget.org or myget

#### 2.49.0 - 03.02.2016
* Added paket pack switch minimum-from-lock-file - http://fsprojects.github.io/Paket/paket-pack.html#Version-ranges
* Automatic framework detection - http://fsprojects.github.io/Paket/dependencies-file.html#Automatic-framework-detection
* BUGFIX: Work around auth issues with VSTS feed - https://github.com/fsprojects/Paket/issues/1453
* USABILITY: Show warning if a dependency is installed for wrong target framework - https://github.com/fsprojects/Paket/pull/1445

#### 2.48.0 - 28.01.2016
* New lowest_matching option that allows to use lowest matching version of direct dependencies - http://fsprojects.github.io/Paket/dependencies-file.html#Lowest-matching-option
* BUGFIX: Fix convert-from-nuget command - https://github.com/fsprojects/Paket/pull/1437
* BUGFIX: paket pack with enabled include-referenced-projects flag doesn't throwh NRE - https://github.com/fsprojects/Paket/issues/1434
* BUGFIX: Fixed pack package dependencies for dependent projects - https://github.com/fsprojects/Paket/issues/1429
* BUGFIX: Fixed pack package dependencies for dependent projects - https://github.com/fsprojects/Paket/pull/1417
* BUGFIX: Pack with concrete template file should work for type project - https://github.com/fsprojects/Paket/issues/1414
* BUGFIX: Don't use symbol packages when using filesystem source with symbol package - https://github.com/fsprojects/Paket/issues/1413

#### 2.46.0 - 19.01.2016
* BootStrapper caches paket.exe in NuGet cache - https://github.com/fsprojects/Paket/pull/1400
* Case insensitive autocomplete for NuGet v2 protocol - https://github.com/fsprojects/Paket/pull/1410

#### 2.45.0 - 18.01.2016
* Initial support for autocomplete of private sources - https://github.com/fsprojects/Paket/issues/1298
* Allow to set project url in paket pack
* Added include-pdbs switch in paket.template files - https://github.com/fsprojects/Paket/pull/1403
* BUGFIX: Fixed symbol sources creation on projects that contain linked files - https://github.com/fsprojects/Paket/pull/1402
* BUGFIX: Fixed inter project dependencies
* BUGFIX: Reduce pressure from call stack - https://github.com/fsprojects/Paket/issues/1392
* BUGFIX: Symbols package fix for projects that contained linked files - https://github.com/fsprojects/Paket/pull/1390

#### 2.44.0 - 14.01.2016
* Paket pack for symbols packages allows for pulling in referenced projects. - https://github.com/fsprojects/Paket/pull/1383

#### 2.43.0 - 14.01.2016
* BUGFIX: Use registration data from normalized NuGet version - https://github.com/fsprojects/Paket/issues/1387
* BUGFIX: $(SolutionDir) in ProjectReference include attribute will be parsed - https://github.com/fsprojects/Paket/issues/1377
* BUGFIX: Restore groups sequentially - https://github.com/fsprojects/Paket/issues/1371
* PERFORMANCE: Fix issue with bad performance - https://github.com/fsprojects/Paket/issues/1387
* PERFORMANCE: Try relaxed resolver only when there is a chance to succeed
* USABILITY: Fail if credentials are invalid - https://github.com/fsprojects/Paket/issues/1382

#### 2.42.0 - 10.01.2016
* Nemerle projects support
* BUGFIX: Incorrect package dependencies graph resolution with prereleases - https://github.com/fsprojects/Paket/pull/1359
* BUGFIX: NuGetV2: avoid revealing password also if more than one source is defined - https://github.com/fsprojects/Paket/pull/1357

#### 2.41.0 - 07.01.2016
* Allow to reference dlls from HTTP resources - https://github.com/fsprojects/Paket/issues/1341
* BUGFIX: Fixed prerelease comparision - https://github.com/fsprojects/Paket/issues/1316
* BUGFIX: Fixed problem with prerelease versions during pack - https://github.com/fsprojects/Paket/issues/1316
* BUGFIX: Do not copy dlls from paket-files - https://github.com/fsprojects/Paket/issues/1341
* BUGFIX: Fixed problem with @ char in paths during pack - https://github.com/fsprojects/Paket/pull/1351
* BUGFIX: Allow to reference dlls from HTTP resources on mono - https://github.com/fsprojects/Paket/pull/1349
* PERFORMANCE: Don't parse lock file in FullUpdate mode
* WORKAROUND: ConfigFile password encryption did not work on specific machines - https://github.com/fsprojects/Paket/pull/1347
* USABILITY: Show warning when paket.references is used in nupkg content - https://github.com/fsprojects/Paket/issues/1344
* USABILITY: Report group name in download trace - https://github.com/fsprojects/Paket/issues/1337
* USABILITY: Be more robust against flaky NuGet feeds

#### 2.40.0 - 29.12.2015
* BUGFIX: Better packaging of prerelease dependencies - https://github.com/fsprojects/Paket/issues/1316
* BUGFIX: Allow to overwrite versions in template files without id - https://github.com/fsprojects/Paket/issues/1321
* BUGFIX: Accept dotnet54 as moniker
* BUGFIX: Download file:/// to paket-files/localhost
* BUGFIX: Compare normalized Urls
* BUGFIX: Call OnCompleted in Observable.flatten - https://github.com/fsprojects/Paket/pull/1330
* BUGFIX: Allow to restore packages from private feeds - https://github.com/fsprojects/Paket/issues/1326
* PERFORMANCE: Cache which source contains versions in GetVersions - https://github.com/fsprojects/Paket/pull/1327
* PERFORMANCE: Prefer package-versions protocol for nuget.org and myget.org

#### 2.38.0 - 22.12.2015
* Support new NuGet version range for empty restrictions
* USABILITY: Don't use /odata for nuget.org or myget.org
* BUGFIX: paket pack ignored specific-version parameter - https://github.com/fsprojects/Paket/issues/1321
* COSMETICS: Better error messages in GetVersions
* COSMETICS: Normalize NuGet source feeds in lock files
* PERFORMANCE: Keep traffic for GetVersions and GetPackageDetails low

#### 2.37.0 - 21.12.2015
* New "clear-cache" command allows to clear the NuGet cache - http://fsprojects.github.io/Paket/paket-clear-cache.html
* Paket checks PackageDetails only for sources that responded with versions for a package - https://github.com/fsprojects/Paket/issues/1317
* Implemented support for specifying per-template versions in paket pack - https://github.com/fsprojects/Paket/pull/1314
* Added support for relative src link to package content - https://github.com/fsprojects/Paket/pull/1311
* BUGFIX: Fix NullReferenceException - https://github.com/fsprojects/Paket/issues/1307
* BUGFIX: Check that cached NuGet package belongs to requested package
* BUGFIX: NuGet packages with FrameworkAssembly nodes did not work - https://github.com/fsprojects/Paket/issues/1306
* Paket install did an unnecessary update when framework restriction were present - https://github.com/fsprojects/Paket/issues/1305
* COSMETICS: No need to show cache warnings

#### 2.36.0 - 10.12.2015
* Getting assembly metadata without loading the assembly - https://github.com/fsprojects/Paket/pull/1293

#### 2.35.0 - 09.12.2015
* "redirects off" skips binding redirects completely  - https://github.com/fsprojects/Paket/pull/1299

#### 2.34.0 - 07.12.2015
* BootStrapper uses named temp files - https://github.com/fsprojects/Paket/pull/1296
* Making user prompts work with stdin - https://github.com/fsprojects/Paket/pull/1292

#### 2.33.0 - 04.12.2015
* Option to force a binding redirects - https://github.com/fsprojects/Paket/pull/1290
* Use GetCustomAttributesData instead of GetCustomAttributes - https://github.com/fsprojects/Paket/issues/1289
* Don't touch app.config if we don't logically change it - https://github.com/fsprojects/Paket/issues/1248
* Normalize versions in lock file for nuget.org - https://github.com/fsprojects/Paket/issues/1282
* Using AssemblyTitle if no title is specified in a project template - https://github.com/fsprojects/Paket/pull/1285
* Binding redirects should work with multiple groups - https://github.com/fsprojects/Paket/issues/1284 
* Resolver is more tolerant with prereleases - https://github.com/fsprojects/Paket/issues/1280

#### 2.32.0 - 02.12.2015
* Provided more user-friendly messages for bootstrapper - https://github.com/fsprojects/Paket/pull/1278
* EXPERIMENTAL: Added ability to create symbol/source packages - https://github.com/fsprojects/Paket/pull/1275
* BUGFIX: Fixed coreProps root element in generated nuspec - https://github.com/fsprojects/Paket/pull/1276

#### 2.31.0 - 01.12.2015
* Add options to force Nuget source and use local file paths with bootstrapper - https://github.com/fsprojects/Paket/pull/1268
* Implement exclude parameter for pack - https://github.com/fsprojects/Paket/pull/1274
* Handle different platforms in ProjectFile.GetOutputPath - https://github.com/fsprojects/Paket/pull/1269
* Support local read-only .nupkg-files - https://github.com/fsprojects/Paket/pull/1272

#### 2.30.0 - 01.12.2015
* Switched to using Chessie Nuget package - https://github.com/fsprojects/Paket/pull/1266
* Adding .NET 4.6.1 support - https://github.com/fsprojects/Paket/issues/1270

#### 2.29.0 - 27.11.2015
* Allow specifying Nuget Source and provide option to specify parameters with config file in bootstrapper - https://github.com/fsprojects/Paket/pull/1261
* BUGFIX: Do not normalize versions since it might break Klondike - https://github.com/fsprojects/Paket/issues/1257
* COSMETICS: Better error message when lock file doesn't contain version pin - https://github.com/fsprojects/Paket/issues/1256
* COSMETICS: Show a warning when the resolver selects an unlisted version - https://github.com/fsprojects/Paket/pull/1258

#### 2.28.0 - 25.11.2015
* Reuse more of the NuGet v3 API for protocol selection
* Using new NuGet v3 protocol to retrieve unlisted packages - https://github.com/fsprojects/Paket/issues/1254
* Created installer demo - https://github.com/fsprojects/Paket/issues/1251
* Adding monoandroid41 framework moniker - https://github.com/fsprojects/Paket/pull/1245
* BUGFIX: Specifying prereleases did not work with pessimistic version constraint - https://github.com/fsprojects/Paket/issues/1252
* BUGFIX: Unlisted property get properly filled from NuGet v3 API - https://github.com/fsprojects/Paket/issues/1242
* BUGFIX: Bootstrapper compares version per SemVer - https://github.com/fsprojects/Paket/pull/1236
* PERFORMANCE: Avoid requests to teamcity that lead to server error
* USABILITY: If parsing of lock file fails Paket reports the lock file filename - https://github.com/fsprojects/Paket/issues/1247

#### 2.27.0 - 19.11.2015
* Binding redirects get cleaned during install - https://github.com/fsprojects/Paket/pull/1235
* BUGFIX: Bootstrapper compares version per SemVer - https://github.com/fsprojects/Paket/pull/1236
* BUGFIX: Do not print feed password to output - https://github.com/fsprojects/Paket/pull/1238
* USABILITY: Always write non-version into lock file to keep ProGet happy - https://github.com/fsprojects/Paket/issues/1239

#### 2.26.0 - 18.11.2015
* BUGFIX: Better parsing of framework restrictions - https://github.com/fsprojects/Paket/issues/1232
* BUGFIX: Fix props files - https://github.com/fsprojects/Paket/issues/1233
* BUGFIX: Detect AssemblyName from project file name if empty - https://github.com/fsprojects/Paket/issues/1234
* BUGFIX: Fixed issue with V3 feeds doing api requests even when the paket.lock is fully specified - https://github.com/fsprojects/Paket/pull/1231
* BUGFIX: Update ProjectFile.GetTargetProfile to work with conditional nodes - https://github.com/fsprojects/Paket/pull/1227
* BUGFIX: Putting .targets import on correct location in project files - https://github.com/fsprojects/Paket/issues/1226
* BUGFIX: Putting braces around OData conditions to work around ProGet issues - https://github.com/fsprojects/Paket/issues/1225
* USABILITY: Always write nomalized version into lock file to keep the lockfile as stable as possible
* USABILITY: Always try 3 times to download and extract a package
* USABILITY: Sets default resolver strategy for convert from nuget to None - https://github.com/fsprojects/Paket/pull/1228

#### 2.25.0 - 13.11.2015
* Unified cache implementation for V2 and V3 - https://github.com/fsprojects/Paket/pull/1222
* BUGFIX: Putting .props and .targets import on correct location in project files - https://github.com/fsprojects/Paket/issues/1219
* BUGFIX: Propagate framework restriction correctly - https://github.com/fsprojects/Paket/issues/1213
* BUGFIX: Match auth - https://github.com/fsprojects/Paket/issues/1210
* BUGFIX: Better error message when something goes wrong during package download

#### 2.24.0 - 11.11.2015
* Support for feeds that only provide NuGet v3 API - https://github.com/fsprojects/Paket/pull/1205
* BUGFIX: Made PublicAPI.ListTemplateFiles more robust - https://github.com/fsprojects/Paket/pull/1209
* BUGFIX: Allow to specify empty file patterns in paket.template
* BUGFIX: Filter excluded dependencies in template files - https://github.com/fsprojects/Paket/issues/1208
* BUGFIX: Framework dependencies were handled too strict - https://github.com/fsprojects/Paket/issues/1206

#### 2.23.0 - 09.11.2015
* Allow to exclude dependencies in template files - https://github.com/fsprojects/Paket/issues/1199
* Exposed TemplateFile types and Dependencies member - https://github.com/fsprojects/Paket/pull/1203
* Paket uses lock free version of Async.Choice
* Paket generates and parses strategy option in lock file - https://github.com/fsprojects/Paket/pull/1196
* BUGFIX: Fixed version requirement parse issue noticed in FsBlog
* USABILITY: Paket shows parsing errors in app.config files - https://github.com/fsprojects/Paket/issues/1195

#### 2.22.0 - 05.11.2015
* Paket adds binding redirect only for applicable assemblies - https://github.com/fsprojects/Paket/issues/1187
* BUGFIX: Add missing transitive dependencies after paket update - https://github.com/fsprojects/Paket/issues/1190
* BUGFIX: Work around issue with # in file names on mono - https://github.com/fsprojects/Paket/issues/1189
* USABILITY: Better error reporting when prereleases are involved - https://github.com/fsprojects/Paket/issues/1186

#### 2.21.0 - 01.11.2015
* Adding LOCKEDVERSION placeholder to templatefile - https://github.com/fsprojects/Paket/issues/1183

#### 2.20.0 - 30.10.2015
* Allow filtered updates of packages matching a regex - https://github.com/fsprojects/Paket/pull/1178
* Search for paket.references in startup directory (auto-restore feature) - https://github.com/fsprojects/Paket/pull/1179
* BUGFIX: Framework filtering for transisitve packages - https://github.com/fsprojects/Paket/issues/1182

#### 2.19.0 - 29.10.2015
* Resolver changed to breadth first search to escape more quickly from conflict situations - https://github.com/fsprojects/Paket/issues/1174
* Paket init downloads stable version of bootstraper - https://github.com/fsprojects/Paket/issues/1040
* BUGFIX: SemVer updates were broken

#### 2.18.0 - 28.10.2015
* Use branch and bound strategy to escape quickly from conflict situations - https://github.com/fsprojects/Paket/issues/1169
* Queries all feeds in parallel for package details
* New moniker monoandroid50 - https://github.com/fsprojects/Paket/pull/1171
* Reintroduced missing public API functions for docs
* USABILITY: Improved paket's conflict reporting during resolution time - https://github.com/fsprojects/Paket/pull/1168

#### 2.17.0 - 24.10.2015
* Global "oldest matching version" resolver strategy option - http://fsprojects.github.io/Paket/dependencies-file.html#Strategy-option
* Convert-from-nuget and simplify commands simplify framework restrictions if possible - https://github.com/fsprojects/Paket/pull/1159
* BUGFIX: Queries every NuGet feed in parallel and combines the results - https://github.com/fsprojects/Paket/pull/1163
* USABILITY: Give better error message when a file can't be found on a github repo - https://github.com/fsprojects/Paket/issues/1162

#### 2.16.0 - 21.10.2015
* Check that download http status code was 200
* Try to report better error when file is blocked by Firewall - https://github.com/fsprojects/Paket/pull/1155
* BUGFIX: Fixed loading of Project files on mono - https://github.com/fsprojects/Paket/pull/1149
* PERFORMANCE: Caching proxy scheme - https://github.com/fsprojects/Paket/pull/1153
* USABILITY: If caching fails Paket should recover - https://github.com/fsprojects/Paket/issues/1152

#### 2.15.1 - 17.10.2015
* BUGFIX: Fixed framework restriction filter - https://github.com/fsprojects/Paket/pull/1146
* BUGFIX: Fixed parsing of framework restrictions in lock file - https://github.com/fsprojects/Paket/pull/1144
* BUGFIX: Add monoandroid403 to be matched as Some MonoAndroid - https://github.com/fsprojects/Paket/pull/1140
* PERFORMANCE: Use locked version as prefered version when resolver strategy is min - https://github.com/fsprojects/Paket/pull/1141
* COSMETICS: Better error messages when resolver finds no matching version.
* COSMETICS: Fix error message when resolver already resolved to GlobalOverride - https://github.com/fsprojects/Paket/issues/1142

#### 2.14.0 - 15.10.2015
* BUGFIX: Handle silverlight framework identifiers comparison - https://github.com/fsprojects/Paket/pull/1138

#### 2.13.0 - 14.10.2015
* Show-Groups command - http://fsprojects.github.io/Paket/paket-show-groups.html
* BUGFIX: Fixed combine operation for framework restrictions - https://github.com/fsprojects/Paket/issues/1137
* BUGFIX: Lockfile-Parser did not to parse framework restrictions and therefore paket install could lead to wrong lock file - https://github.com/fsprojects/Paket/issues/1135
* USABILITY: Non-SemVer InformationalVersion are now allowed for paket pack - https://github.com/fsprojects/Paket/issues/1134
* USABILITY: Dependencies file parser should detects comma between install settings - https://github.com/fsprojects/Paket/issues/1129
* COSMETICS: Don't show the pin notice if dependency is transitive
* COSMETICS: Don't allow negative numbers in SemVer

#### 2.12.0 - 12.10.2015
* Better SemVer update by adding --keep-major, --keep-minor, --keep-patch to the CLI
* EXPERIMENTAL: Support for WiX installer projects

#### 2.11.0 - 09.10.2015
* Skip unchanged groups during install

#### 2.10.0 - 08.10.2015
* Make resolver to evaluate versions lazily
* BUGFIX: Paket.Pack was broken on filesystems with forward slash seperator - https://github.com/fsprojects/Paket/issues/1119
* BUGFIX: Wrong paket ProjectRefences name causes incorrect packaging - https://github.com/fsprojects/Paket/issues/1113

#### 2.9.0 - 05.10.2015
* Allow to use GitHub tokens to access GitHub files - http://fsprojects.github.io/Paket/paket-config.html
* Allow to update a single group
* BUGFIX: Resolver needs to consider Microsoft.Bcl.Build

#### 2.8.0 - 03.10.2015
* BUGFIX: Selective update needs to consider remote files
* BUGFIX: Ignore disabled upstream feeds - https://github.com/fsprojects/Paket/pull/1105
* BUGFIX: Don't forget to add settings from root dependencies
* COSMETICS: Do not write unnecessary framework restrictions into paket.lock

#### 2.7.0 - 02.10.2015
* Support for private GitHub repos - http://fsprojects.github.io/Paket/github-dependencies.html#Referencing-a-private-github-repository
* BUGFIX: Find the mono binary on OSX 10.11 - https://github.com/fsprojects/Paket/pull/1103

#### 2.6.0 - 01.10.2015
* Allow "content:once" as a package setting - http://fsprojects.github.io/Paket/nuget-dependencies.html#No-content-option
* BUGFIX: Don't add -prerelease to nuspec dependency nodes for project references - https://github.com/fsprojects/Paket/issues/1102
* BUGFIX: Do not create prerelease identifiers for transitive dependencies - https://github.com/fsprojects/Paket/issues/1099
* PERFORMANCE: Do not parse remote dependencies file twice - https://github.com/fsprojects/Paket/issues/1101
* PERFORMANCE: Check if we already downloaded paket.dependencies file for remote files in order to reduce stress on API limit - https://github.com/fsprojects/Paket/issues/1101
* PERFORMANCE: Run all calls against different NuGet protocols in parallel and take the fastest - https://github.com/fsprojects/Paket/issues/1085
* PERFORMANCE: Exclude duplicate NuGet feeds - https://github.com/fsprojects/Paket/issues/1085
* COSMETICS: Cache calls to GitHub in order to reduce stress on API limit - https://github.com/fsprojects/Paket/issues/1101

#### 2.5.0 - 29.09.2015
* Remove all Paket entries from projects which have no paket.references - https://github.com/fsprojects/Paket/issues/1097
* Allow to format VersionRequirements in NuGet syntax
* BUGFIX: Fix KeyNotFoundException when project is net4.0-client - https://github.com/fsprojects/Paket/issues/1095
* BUGFIX: Put prerelease requirement into NuSpec during paket pack - https://github.com/fsprojects/Paket/issues/1088
* BUGFIX: Inconsistent framework exclusion in paket.dependencies - https://github.com/fsprojects/Paket/issues/1093
* BUGFIX: Commands add/remove stripped link:false from file references - https://github.com/fsprojects/Paket/issues/1089
* BUGFIX: Do not create double prerelease identifiers - https://github.com/fsprojects/Paket/issues/1099
* COSMETICS: Only fixup dates in zip archive under Mono - https://github.com/fsprojects/Paket/pull/1094
* PERFORMANCE: Skip asking for versions if only a specific version is requested
* PERFORMANCE: Check if a feed supports a protocol and never retry if not - https://github.com/fsprojects/Paket/issues/1085

#### 2.4.0 - 28.09.2015
* BUGFIX: Paket does not touch config files when the list of binding redirects to add is empty - https://github.com/fsprojects/Paket/pull/1092
* BUGFIX: Fix unsupported https scheme in web proxy - https://github.com/fsprojects/Paket/pull/1080
* BUGFIX: Ignore DotNET 5.0 framework when TargetFramework 4 is specified - https://github.com/fsprojects/Paket/issues/1066
* BUGFIX: Paket failed with: The input sequence was empty - https://github.com/fsprojects/Paket/issues/1071
* BUGFIX: NullReferenceException in applyBindingRedirects during "update nuget package" - https://github.com/fsprojects/Paket/issues/1074
* COSMETICS: Improve error message for bootstrapper if download of Paket.exe fails - https://github.com/fsprojects/Paket/pull/1091

#### 2.3.0 - 21.09.2015
* Binding redirects from target platform only - https://github.com/fsprojects/Paket/pull/1070
* Allow to enable redirects per package - http://fsprojects.github.io/Paket/nuget-dependencies.html#redirects-settings
* BUGFIX: Install command without a lockfile failed when using groups - https://github.com/fsprojects/Paket/issues/1067
* BUGFIX: Only create packages.config entries for referenced packages - https://github.com/fsprojects/Paket/issues/1065
* BUGFIX: Paket update added an app.config to every project - https://github.com/fsprojects/Paket/issues/1068
* BUGFIX: Use commit w/gist download in RemoteDownload.downloadRemoteFiles - https://github.com/fsprojects/Paket/pull/1069

#### 2.1.0 - 16.09.2015
* Added support for custom internet proxy credentials with env vars - https://github.com/fsprojects/Paket/pull/1061
* Removed microsoft.bcl.build.targets from backlist and instead changed "import_targets" default for that package
* Fix handling of packages.config

#### 2.0.0 - 15.09.2015
* Support for `Dependency groups` in paket.dependencies files - http://fsprojects.github.io/Paket/groups.html
* Support for Roslyn-based analyzers - http://fsprojects.github.io/Paket/analyzers.html
* Support for reference conditions - https://github.com/fsprojects/Paket/issues/1026

#### 1.39.10 - 13.09.2015
* Fixed a bug where install and restore use different paths when specifying a project spec on a HTTP link - https://github.com/fsprojects/Paket/pull/1054
* Fix parsing of output path when condition has no spaces - https://github.com/fsprojects/Paket/pull/1058

#### 1.39.1 - 08.09.2015
* Eagerly create app.config files and add to all projects - https://github.com/fsprojects/Paket/pull/1044

#### 1.39.0 - 08.09.2015
* New Bootstrapper with better handling of Paket prereleases

#### 1.37.0 - 07.09.2015
* Support for authentication and complex hosts for HTTP dependencies - https://github.com/fsprojects/Paket/pull/1052
* Always redirect to the Redirect.Version - https://github.com/fsprojects/Paket/pull/1023
* Improvements in the BootStrapper - https://github.com/fsprojects/Paket/pull/1022

#### 1.34.0 - 27.08.2015
* Paket warns about pinned packages only when a new version is available - https://github.com/fsprojects/Paket/pull/1014
* Trace NuGet package URL if download fails
* Fallback to NuGet v2 feed if no version is found in v3

#### 1.33.0 - 23.08.2015
* Paket handles dynamic OutputPath - https://github.com/fsprojects/Paket/pull/942
* Paket warns when package is pinned - https://github.com/fsprojects/Paket/pull/999

#### 1.32.0 - 19.08.2015
* BUGFIX: Fixed compatibility issues with Klondike NuGet server - https://github.com/fsprojects/Paket/pull/997
* BUGFIX: Escape file names in a NuGet compatible way - https://github.com/fsprojects/Paket/pull/996
* BUGFIX: Paket now fails if an update of a nonexistent package is requested - https://github.com/fsprojects/Paket/pull/995

#### 1.31.0 - 18.08.2015
* BUGFIX: Delete old nodes from proj files - https://github.com/fsprojects/Paket/issues/992
* COSMETICS: Better conflict reporting - https://github.com/fsprojects/Paket/pull/994

#### 1.30.0 - 18.08.2015
* BUGFIX: Include prereleases when using NuGet3 - https://github.com/fsprojects/Paket/issues/988
* paket.template allows comments with # or // - https://github.com/fsprojects/Paket/pull/991

#### 1.29.0 - 17.08.2015
* Xamarin iOS + Mac Support - https://github.com/fsprojects/Paket/pull/980
* Handling fallbacks mainly for Xamarin against PCLs - https://github.com/fsprojects/Paket/pull/980
* Removed supported platforms for MonoTouch and MonoAndroid - https://github.com/fsprojects/Paket/pull/980
* Paket only creates requirements from lock file when updating a single package - https://github.com/fsprojects/Paket/pull/985

#### 1.28.0 - 13.08.2015
* Selective update shows better error message on conflict - https://github.com/fsprojects/Paket/pull/980
* Paket init adds default feed - https://github.com/fsprojects/Paket/pull/981
* Show better error message on conflict - https://github.com/fsprojects/Paket/issues/534
* Make option names for paket find-package-versions consistent with the other commands - https://github.com/fsprojects/Paket/issues/890
* Update specifying version does not pin version in paket.dependencies - https://github.com/fsprojects/Paket/pull/979

#### 1.27.0 - 13.08.2015
* Version range semantics changed for `>= x.y.z prerelease` - https://github.com/fsprojects/Paket/issues/976
* BUGFIX: Version trace got lost - https://twitter.com/indy9000/status/631201649219010561
* BUGFIX: copy_local behaviour was broken - https://github.com/fsprojects/Paket/issues/972

#### 1.26.0 - 10.08.2015
* BUGFIX: Paket mixed responses and downloads - https://github.com/fsprojects/Paket/issues/966

#### 1.25.0 - 10.08.2015
* Fix case-sensitivity of boostrapper on mono
* Reactive NuGet v3
* Check for conflicts in selective update - https://github.com/fsprojects/Paket/pull/964
* BUGFIX: Escape file names - https://github.com/fsprojects/Paket/pull/960

#### 1.23.0 - 04.08.2015
* BUGFIX: Selective update resolves the graph for selected package - https://github.com/fsprojects/Paket/pull/957

#### 1.22.0 - 31.07.2015
* Use FSharp.Core 4.0
* Fix build exe path which includes whitespace - https://github.com/fsprojects/ProjectScaffold/pull/185
* Preserve encoding upon saving solution - https://github.com/fsprojects/Paket/pull/940
* BUGFIX: If we specify a templatefile in paket pack it still packs all templates - https://github.com/fsprojects/Paket/pull/944
* BUGFIX: If we specify a type project templatefile in paket pack it should find the project - https://github.com/fsprojects/Paket/issues/945
* BUGFIX: Paket pack succeeded even when there're missing files - https://github.com/fsprojects/Paket/issues/948
* BUGFIX: FindAllFiles should handle paths that are longer than 260 characters - https://github.com/fsprojects/Paket/issues/949

#### 1.21.0 - 23.07.2015
* Allow NuGet packages to put version in the path - https://github.com/fsprojects/Paket/pull/928

#### 1.20.0 - 21.07.2015
* Allow to get version requirements from paket.lock instead of paket.dependencies - https://github.com/fsprojects/Paket/pull/924
* Add new ASP.NET 5.0 monikers - https://github.com/fsprojects/Paket/issues/921
* BUGFIX: Paket crashed with Null Ref Exception for MBrace - https://github.com/fsprojects/Paket/issues/923
* BUGFIX: Exclude submodules from processing - https://github.com/fsprojects/Paket/issues/918

#### 1.19.0 - 13.07.2015
* Support Odata query fallback for package details with /odata prefix - https://github.com/fsprojects/Paket/pull/922
* Establish beta-level comatibility with Klondike nuget server - https://github.com/fsprojects/Paket/pull/907
* BUGFIX: Improved SemVer parser - https://github.com/fsprojects/Paket/pull/920
* BUGFIX: Added fix for windows-style network source-paths in dependencies parser - https://github.com/fsprojects/Paket/pull/903
* BUGFIX: Settings for dependent packages are now respected - https://github.com/fsprojects/Paket/pull/919
* BUGFIX: `--force` option is working for install/update/restore remote files too
* BUGFIX: Delete cached errors if all sources fail - https://github.com/fsprojects/Paket/issues/908
* BUGFIX: Use updated globbing for paket.template
* COSMETICS: Better error message when package doesn't exist
* COSMETICS: Show better error message when a package is used in `paket.references` but not in `paket.lock`

#### 1.18.0 - 22.06.2015
* Exclusion syntax for paket.template files - https://github.com/fsprojects/Paket/pull/882
* BUGFIX: Issue with `paket pack` and multiple paket.template files fixed - https://github.com/fsprojects/Paket/issues/893

#### 1.17.0 - 22.06.2015
* Tab completion for installed packages in Paket.PowerShell - https://github.com/fsprojects/Paket/pull/892
* BUGFIX: Find-package-versions did not work - https://github.com/fsprojects/Paket/issues/886
* BUGFIX: Find-packages did not work - https://github.com/fsprojects/Paket/issues/888 https://github.com/fsprojects/Paket/issues/889
* COSMETICS: Improved the documentation for the commands - https://github.com/fsprojects/Paket/pull/891

#### 1.16.0 - 21.06.2015
* Make sure retrieved versions are ordered by version with latest version first - https://github.com/fsprojects/Paket/issues/886
* PowerShell argument tab completion for Paket-Add - https://github.com/fsprojects/Paket/pull/887
* Detection of DNX and DNXCore frameworks
* BUGFIX: Exceptions were not logged to command line - https://github.com/fsprojects/Paket/pull/885

#### 1.15.0 - 18.06.2015
* Paket.PowerShell support for Package Manager Console - https://github.com/fsprojects/Paket/pull/875
* Fix download of outdated files - https://github.com/fsprojects/Paket/issues/876

#### 1.14.0 - 14.06.2015
* Chocolatey support for Paket.PowerShell - https://github.com/fsprojects/Paket/pull/872
* BUGFIX: Single version in deps file created invalid dependend package- https://github.com/fsprojects/Paket/issues/871

#### 1.13.0 - 12.06.2015
* Paket.PowerShell support - https://github.com/fsprojects/Paket/pull/839
* EXPERIMENTAL: Allow link:false settings for file references in `paket.references` files
* BUGFIX: `paket update` did not pick latest prerelease version of indirect dependency - https://github.com/fsprojects/Paket/issues/866

#### 1.12.0 - 09.06.2015
* BUGFIX: Paket add should not update the package if it's already there
* BUGFIX: "copy_local" was not respected for indirect dependencies - https://github.com/fsprojects/Paket/issues/856
* BUGFIX: Suggest only packages from the installed sources - https://github.com/fsprojects/Paket.VisualStudio/issues/57
* BUGFIX: Trace license warning only in verbose mode - https://github.com/fsprojects/Paket/issues/862
* BUGFIX: Fix ./ issues during pack
* BUGFIX: Serialize != operator correctly - https://github.com/fsprojects/Paket/issues/857
* COSMETICS: Don't save the `paket.lock` file if it didn't changed

#### 1.11.0 - 08.06.2015
* Support for cancelling bootstrapper - https://github.com/fsprojects/Paket/pull/860
* Increase timeout for restricted access mode - https://github.com/fsprojects/Paket/issues/858

#### 1.10.0 - 02.06.2015
* `paket init` puts Paket binaries into the project path - https://github.com/fsprojects/Paket/pull/853
* Do not duplicate files in the nupkg - https://github.com/fsprojects/Paket/issues/851
* Pack command reuses project version if directly given - https://github.com/fsprojects/Paket/issues/837
* BUGFIX: `paket install` was not respecting `content:none` - https://github.com/fsprojects/Paket/issues/854

#### 1.9.0 - 30.05.2015
* Paket pack allows to specify current nuget version as dependency - https://github.com/fsprojects/Paket/issues/837
* BUGFIX: Fix long version of --silent flag - https://github.com/fsprojects/Paket/pull/849

#### 1.8.0 - 28.05.2015
* Implement --no-install and --redirects for "paket update" - https://github.com/fsprojects/Paket/pull/847
* BUGFIX: Fix inconsistent parameter names - https://github.com/fsprojects/Paket/pull/846

#### 1.7.2 - 28.05.2015
* New `--only-referenced` parameter for restore - https://github.com/fsprojects/Paket/pull/843
* Make the output path relative to the dependencies file - https://github.com/fsprojects/Paket/issues/829
* Analyze content files with case insensitive setting - https://github.com/fsprojects/Paket/issues/816
* BUGFIX: Parse NuGet package prerelease versions containing "-" - https://github.com/fsprojects/Paket/issues/841

#### 1.6.0 - 26.05.2015
* Paket init - init dependencies file with default NuGet source
* Allow to init paket in given directory
* Automatically query all package feeds in "Find packages"
* Allow to override install settings in 'paket.dependencies' with values from 'paket.references' - https://github.com/fsprojects/Paket/issues/836
* BUGFIX: `paket install` fails if package version doesn't match .nupkg file - https://github.com/fsprojects/Paket/issues/834
* BUGFIX: Try to work around issue with mono zip functions - https://github.com/fsharp/FAKE/issues/810

#### 1.5.0 - 21.05.2015
* Property tests for dependencies files parser - https://github.com/fsprojects/Paket/pull/807
* EXPERIMENTAL: Query NuGet feeds in parallel
* Allow to specify the directory for `convert-to-nuget` in PublicAPI
* Expose project Guids from project files
* Allow simplify on concrete dependencies file
* Allow to specify a concrete template file for `paket pack`
* Add overload in PublicAPI for default Restore
* Better tracing during "update package"
* Allow to register trace functions
* Allow to specify a source feed for Find-Packages and Find-Package-Versions command
* BUGFIX: Fix dates in local nuget packages
* BUGFIX: NullReferenceException in `convert-from-nuget` - https://github.com/fsprojects/Paket/pull/831
* BUGFIX: `Convert-from-nuget` quotes source feeds - https://github.com/fsprojects/Paket/pull/833
* BUGFIX: Observable.ofAsync fires OnCompleted - https://github.com/fsprojects/Paket/pull/835
* BUGFIX: Work around issue with CustomAssemblyAttributes during `paket pack` - https://github.com/fsprojects/Paket/issues/827
* BUGFIX: Fix dates after creating a package
* BUGFIX: Always trim package names from command line
* BUGFIX: Always show default nuget stream in completion

#### 1.4.0 - 08.05.2015
* EXPERIMENTAL: Find-Packages command - http://fsprojects.github.io/Paket/paket-find-packages.html
* EXPERIMENTAL: Find-Package-Versions command - http://fsprojects.github.io/Paket/paket-find-package-versions.html
* EXPERIMENTAL: Show-Installed-Packages command - http://fsprojects.github.io/Paket/paket-show-installed-packages.html
* Expose GetDefinedNuGetFeeds in Public API
* Expose GetSources in Public API
* BUGFIX: NuGet Convert works with empty version strings - https://github.com/fsprojects/Paket/pull/821
* BUGFIX: Don't shortcut conflicting addition
* BUGFIX: Better pin down behaviour during "Smart Update""
* BUGFIX: Only replace nuget package during add if the old one had no version
* BUGFIX: Put fixed packages to the end - https://github.com/fsprojects/Paket/issues/814
* BUGFIX: Fix `paket add` if package is already there - https://github.com/fsprojects/Paket/issues/814
* BUGFIX: Fix `paket add` for very first dependency - https://github.com/fsprojects/Paket/issues/814
* BUGFIX: Paket pack had issues with \ in subfolders - https://github.com/fsprojects/Paket/issues/812
* BZGFIX: Use https://api.nuget.org/v3/index.json for Autocomplete
* BUGFIX: Set exit code to 1 if the command line parser finds error
* BUGFIX: Windows restrictions were not parsed from lockfile - https://github.com/fsprojects/Paket/issues/810
* BUGFIX: Paket tries to keep the alphabetical order when using `paket add`
* BUGFIX: Do not generate entries for empty extensions in nupkg
* BUGFIX: Portable framework restrictions were not parsed from lockfile - https://github.com/fsprojects/Paket/issues/810
* COSMETICS: "Done" message in bootstrapper
* COSMETICS: -s parameter for Bootstrapper
* COSMETICS: Don't perform unnecessary installs during `paket add`
* COSMETICS: Always print the command on command parser error

#### 1.3.0 - 30.04.2015
* Paket keeps paket.dependencies as stable as possible during edits - https://github.com/fsprojects/Paket/pull/802
* `paket push` doesn't need a dependencies file any more - https://github.com/fsprojects/Paket/issues/800
* Added `--self` for self update of bootstrapper - https://github.com/fsprojects/Paket/issues/791
* BUGFIX: `convert-from-nuget` doen`t duplicate sources anymore - https://github.com/fsprojects/Paket/pull/804

#### 1.2.0 - 24.04.2015
* Add Paket.BootStrapper NuGet package - https://github.com/fsprojects/Paket/issues/790

#### 1.1.3 - 24.04.2015
* Fix StackOverflowException when using local path - https://github.com/fsprojects/Paket/issues/795

#### 1.1.2 - 24.04.2015
* `paket add` should not change dependencies file if the package is misspelled - https://github.com/fsprojects/Paket/issues/798

#### 1.1.1 - 24.04.2015
* Support developmentDependency nuget dependencies - https://github.com/fsprojects/Paket/issues/796

#### 1.1.0 - 23.04.2015
* Pack command is able to detect portable frameworks - https://github.com/fsprojects/Paket/issues/797

#### 1.0.2 - 23.04.2015
* `Convert-from-nuget` removes custom import and targets - https://github.com/fsprojects/Paket/pull/792

#### 1.0.1 - 20.04.2015
* New bootstrapper protects paket.exe from incomplete github downloads - https://github.com/fsprojects/Paket/pull/788

#### 1.0.0 - 17.04.2015
* Big release from fsharpex

#### 0.42.1 - 17.04.2015
* BUGFIX: Smart Install is no longer adding dependencies to paket.dependencies if specified in paket.references but not in paket.dependencies - https://github.com/fsprojects/Paket/issues/779
* BUGFIX: Fix smart install when we add a pinned version - https://github.com/fsprojects/Paket/issues/777
* Trace NuGet server response in verbose mode - https://github.com/fsprojects/Paket/issues/775
* BUGFIX: Fixing wrong local path detection with `paket install` - https://github.com/fsprojects/Paket/pull/773
* BUGFIX: Fixed zip opening on mono - https://github.com/fsprojects/Paket/pull/774

#### 0.41.0 - 13.04.2015
* New Testimonials page - http://fsprojects.github.io/Paket/testimonials.html
* New `PAKET.VERSION` environment variable for bootstraper - https://github.com/fsprojects/Paket/pull/771
* `convert-from-nuget` aggregates target framework from packages.config files - https://github.com/fsprojects/Paket/pull/768
* Improved config file formatting with indented binding redirects - https://github.com/fsprojects/Paket/pull/769
* BUGFIX: Fixed home path detection - https://github.com/fsprojects/Paket/pull/770
* COSMETICS: Better error message when `paket.dependencies` is missing - https://github.com/fsprojects/Paket/issues/764

#### 0.40.0 - 09.04.2015
* Try to fix dates in Nuget packages - https://github.com/fsprojects/Paket/issues/761
* `convert-from-nuget` reads target framework from packages.config files - https://github.com/fsprojects/Paket/pull/760
* Allow . in target file names for pack - https://github.com/fsprojects/Paket/issues/756

#### 0.39.0 - 08.04.2015
* Upgrading to .NET 4.5
* Removing DotNetZip and using the .NET 4.5 Zip APIs instead - https://github.com/fsprojects/Paket/pull/732
* Boostrapper download without `nuget.exe` - https://github.com/fsprojects/Paket/pull/734
* Added frameworkAssemblies to nuspec templating - https://github.com/fsprojects/Paket/issues/740
* BUGFIX: Only pick up project output files for pack that exactly match assembly filename - https://github.com/fsprojects/Paket/issues/752
* BUGFIX: Detect Silverlight version in csproj files - https://github.com/fsprojects/Paket/issues/751
* BUGFIX: Fix mono timeout during license download - https://github.com/fsprojects/Paket/issues/746
* BUGFIX: Detect `sl` as Silverlight - https://github.com/fsprojects/Paket/issues/744

#### 0.38.0 - 30.03.2015
* The restore process downloads package licenses automatically - https://github.com/fsprojects/Paket/pull/737

#### 0.37.0 - 28.03.2015
* Fallback to NuGet.exe if the bootstrapper fails to download from GitHub - https://github.com/fsprojects/Paket/pull/733
* COSMETICS: Display the file name if Paket crashes on some invalid file - https://github.com/fsprojects/Paket/pull/730

#### 0.36.0 - 27.03.2015
* Allow to add references section to paket.template file - https://github.com/fsprojects/Paket/issues/721
* Allow to compute libraries for specific framework - https://github.com/fsprojects/Paket/issues/723
* Detect .NET 4.6 - https://github.com/fsprojects/Paket/issues/727
* SemVer allows "number + build metadata" format - https://github.com/fsprojects/Paket/issues/704
* `paket push` shows status information - https://github.com/fsprojects/Paket/pull/695
* BUGFIX: Maintain order of content file items - https://github.com/fsprojects/Paket/pull/722
* BUGFIX: `Convert-from-nuget` ignores disabled NuGet feeds - https://github.com/fsprojects/Paket/pull/720
* BUGFIX: Smart install should not remove sources from `paket.dependencies` - https://github.com/fsprojects/Paket/pull/726
* BUGFIX: Smart install should create paket.lock if we have references files - https://github.com/fsprojects/Paket/pull/725
* COSMETICS: better tracing of intermediate resolution conflicts

#### 0.34.0 - 12.03.2015
* `paket pack` pretty-prints it's nuspec - https://github.com/fsprojects/Paket/issues/691
* Paket packs .MDBs docs into the nupkg - https://github.com/fsprojects/Paket/issues/693
* paket pack / paket.template support wildcard patterns - https://github.com/fsprojects/Paket/issues/690
* Allow empty lines in `paket.template` and report file name if parser fails - https://github.com/fsprojects/Paket/issues/692
* BUGFIX: paket.template - file type respects dir without slash at the end - https://github.com/fsprojects/Paket/issues/698
* BUGFIX: paket-files folder is alwaays relative to `paket.dependencies` - https://github.com/fsprojects/Paket/issues/564
* BUGFIX: `paket install` respects manual paket nodes - https://github.com/fsprojects/Paket/issues/679

#### 0.33.0 - 10.03.2015
* Paket packs XML docs into the nupkg - https://github.com/fsprojects/Paket/issues/689
* BUGFIX: Install settings from `paket.dependencies` should override package settings - https://github.com/fsprojects/Paket/issues/688

#### 0.32.0 - 09.03.2015
* PERFORMANCE: If resolver runs into conflict then use Warnsdorff's rule - https://github.com/fsprojects/Paket/pull/684
* BUGFIX: Fixed Linux install scripts - https://github.com/fsprojects/Paket/pull/681
* Support for WinExe output type - https://github.com/fsprojects/Paket/pull/675
* BUGFIX: Fix Nuget compat issue with leading zeros - https://github.com/fsprojects/Paket/pull/672
* BUGFIX: Detect inter project dependencies without matching package id - https://github.com/fsprojects/Paket/pull/671
* BUGFIX: Parse prerelease numbers into bigint since ints might overflow - https://github.com/fsprojects/Paket/pull/667
* BUGFIX: Optional fields in template files are read correctly - https://github.com/fsprojects/Paket/pull/666
* BUGFIX: Better url and endpoint handling in `paket push` - https://github.com/fsprojects/Paket/pull/663
* COSMETICS: Better tracing when resolver runs into conflict - https://github.com/fsprojects/Paket/pull/684
* COSMETICS: Better error message when a package is listed twice in `paket.references` - https://github.com/fsprojects/Paket/pull/686
* COSMETICS: Use Chessie for ROP - https://github.com/fsprojects/Chessie

#### 0.31.2 - 26.02.2015
* BUGFIX: Robust and much faster template file parser - https://github.com/fsprojects/Paket/pull/660

#### 0.31.1 - 25.02.2015
* Use latest FAKE tasks

#### 0.31.0 - 25.02.2015
* BUGFIX: Fix help for init command - https://github.com/fsprojects/Paket/pull/654
* BUGFIX: Allow non-standard API endpoint for push - https://github.com/fsprojects/Paket/pull/652
* BUGFIX: Special case nuget.org
* BUGFIX: paket add/remove with just project name - https://github.com/fsprojects/Paket/pull/650
* BUGFIX: Uploading packages as multiform content type - https://github.com/fsprojects/Paket/pull/651
* BUGFIX: Handle transient dependencies better in pack command - https://github.com/fsprojects/Paket/pull/649
* BUGFIX: Only load custom attributes if not given in TemplateFile or cmd parameter
* BUGFIX: Detect .NET 4.5.1 - https://github.com/fsprojects/Paket/pull/647

#### 0.30.0 - 23.02.2015
* New command: `paket pack` - http://fsprojects.github.io/Paket/paket-pack.html
* New command: `paket push` - http://fsprojects.github.io/Paket/paket-push.html
* Improved command line help - https://github.com/fsprojects/Paket/pull/639
* BUGFIX: fix no_auto_restore option parsing  - https://github.com/fsprojects/Paket/issues/632

#### 0.29.0 - 18.02.2015
* Allow local NuGet sources with spaces in `paket.dependencies` - https://github.com/fsprojects/Paket/issues/616
* Streamlined install options in `paket.dependencies` and `paket.references` - https://github.com/fsprojects/Paket/issues/587
* Allow to opt-out of targets import - https://github.com/fsprojects/Paket/issues/587
* New option to add/remove packages for a single project - https://github.com/fsprojects/Paket/pull/610
* BUGFIX: Blacklisted Microsoft.Bcl.Build.targets - https://github.com/fsprojects/Paket/issues/618
* BUGFIX: Selective update doesn't add package twice from `paket.references` anymore
* BUGFIX: `paket install` installs GitHub source files
* COSMETICS: Respect home directories on mono - https://github.com/fsprojects/Paket/issues/612
* COSMETICS: `paket add` inserts the new package in alphabetical position - https://github.com/fsprojects/Paket/issues/596

#### 0.28.0 - 16.02.2015
* Add a simple API which allows to retrieve NuGet v3 autocomplete
* Allow unix-style comments in `paket.dependencies` file
* BUGFIX: `paket restore` does not fail on missing `paket.version` files - https://github.com/fsprojects/Paket/issues/600
* BUGFIX: Parsing of conditional dependencies should detect portable case - https://github.com/fsprojects/Paket/issues/594
* BUGFIX: Prerelease requirements in `paket.dependencies` should override package dependencies - https://github.com/fsprojects/Paket/issues/607
* BUGFIX: Try to ease the pain with mono bug in Process class - https://github.com/fsprojects/Paket/issues/599
* BUGFIX: `paket restore` does not re-download http references - https://github.com/fsprojects/Paket/issues/592
* BUGFIX: Make DeletePaketNodes more robust - https://github.com/fsprojects/Paket/issues/591
* BUGFIX: Install content files on mono - https://github.com/fsprojects/Paket/issues/561
* BUGFIX: Install process doesn't duplicate Imports of targets files any more - https://github.com/fsprojects/Paket/issues/588
* BUGFIX: Don't remove comments from `paket.dependencies` file - https://github.com/fsprojects/Paket/issues/584
* COSMETICS: Paket should not reformat app/web.config files while changing assembly redirects - https://github.com/fsprojects/Paket/issues/597

#### 0.27.0 - 07.02.2015
* Install process will reference `.props` and `.targets` files from NuGet packages - https://github.com/fsprojects/Paket/issues/516
* Don't internalize in paket.exe during ILMerge
* Allow to download from pre-authenticated MyGet feed - https://github.com/fsprojects/Paket/issues/466
* BUGFIX: Fix `paket install --hard` for FSharp.Core - https://github.com/fsprojects/Paket/issues/579
* BUGFIX: `paket convert-from-nuget` ignores casing when looking for nuget.targets - https://github.com/fsprojects/Paket/issues/580
* BUGFIX: `paket install` correctly parses HTTP references - https://github.com/fsprojects/Paket/pull/571
* BUGFIX: `paket.dependencies` parser now fails if tokens are not valid
* COSMETICS: Prerelease strings are checked that they don't contain operators
* COSMETICS: Create an install function in the API which takes a `paket.dependencies` file as text - https://github.com/fsprojects/Paket/issues/576

#### 0.26.0 - 31.01.2015
* Allow to opt-out of old frameworks in `paket.dependencies` - http://fsprojects.github.io/Paket/nuget-dependencies.html#Framework-restrictions
* Allow `copy_local` settings in `paket.references` - http://fsprojects.github.io/Paket/references-files.html#copy_local-settings
* COSMETICS: `paket.lock` beautification for HTTP specs - https://github.com/fsprojects/Paket/pull/571

#### 0.25.0 - 25.01.2015
* BUGFIX: If more than one TargetFramework-specific dependency to the same package exist, we take the latest one - https://github.com/fsprojects/Paket/pull/567
* BUGFIX: Removes interactive-shell-check on `add auth` - https://github.com/fsprojects/Paket/pull/565
* BUGFIX: Can parse open NuGet ranges in brackets - https://github.com/fsprojects/Paket/issues/560
* BUGFIX: Detect `net35-client` - https://github.com/fsprojects/Paket/issues/559
* BUGFIX: Show help for `auto-restore` command - https://github.com/fsprojects/Paket/pull/558

#### 0.24.0 - 19.01.2015
* Allow to disable Visual Studio NuGet package restore - http://fsprojects.github.io/Paket/paket-auto-restore.html
* BUGFIX: Probe for unnormalized and normalized versions in local NuGet feeds - https://github.com/fsprojects/Paket/issues/556

#### 0.23.0 - 15.01.2015
* Refactored `init` & `init auto restore` to Railway Oriented Programming - https://github.com/fsprojects/Paket/pull/533
* Refactored FindRefs to Railway Oriented Programming - https://github.com/fsprojects/Paket/pull/529
* BUGFIX: paket.bootstrapper.exe and paket.exe use better proxy detection - https://github.com/fsprojects/Paket/pull/552
* BUGFIX: `paket add` offered to add dependencies even when they are already added - https://github.com/fsprojects/Paket/issues/550
* BUGFIX: Detect `Net20-client` - https://github.com/fsprojects/Paket/issues/547
* BUGFIX: Give better error message when package is not found in a local feed - https://github.com/fsprojects/Paket/issues/545
* BUGFIX: Don't download gists that are up-to-date - https://github.com/fsprojects/Paket/issues/513
* BUGFIX: fix parsing of longer http links - https://github.com/fsprojects/Paket/pull/536
* BUGFIX: Detect correct `paket.references` filenames during convert-from-nuget
* BUGFIX: If no package source is found during convert-from-nuget we use the default NuGet feed
* COSMETICS: Config file is only saved when needed
* COSMETICS: Ignore completely empty lib folders
* COSMETICS: `paket convert-from-nuget` warns if it can't find a NuGet feed - https://github.com/fsprojects/Paket/issues/548
* COSMETICS: Remove icon from bootstrapper to make file size much smaller

#### 0.22.0 - 05.01.2015
* Bootstrapper avoids github API - https://github.com/fsprojects/Paket/issues/510
* Refactoring to Railwal Oriented Programming - http://fsharpforfunandprofit.com/rop/
* Always trim line end in lockfile
* Improved binding redirects detection - https://github.com/fsprojects/Paket/pull/507
* Don't catch NullReferenceExceptions for now - https://github.com/fsprojects/Paket/issues/505
* BUGFIX: Paket update nuget X doesn't work - https://github.com/fsprojects/Paket/issues/512

#### 0.21.0 - 02.01.2015
* New `--log-file` parameter allows to trace into logfile - https://github.com/fsprojects/Paket/pull/502
* Trace stacktrace on all NullReferenceExceptions - https://github.com/fsprojects/Paket/issues/500
* Paket.locked file has 2 minute timeout
* BUGFIX: Detect the version of a GitHub gist correctly - https://github.com/fsprojects/Paket/issues/499
* BUGFIX: Dependencies file saves http and gist links correctly - https://github.com/fsprojects/Paket/issues/498
* BUGFIX: Don't relax "OverrideAll" conditions during `paket install`
* BUGFIX: fix priority of parsing atom nuget feed for package Id - https://github.com/fsprojects/Paket/issues/494
* BUGFIX: fix JSON deserializer and reactivate cache - https://github.com/fsprojects/Paket/pull/495
* BUGFIX: Make the file search for app.config and web.config case insensitive - https://github.com/fsprojects/Paket/issues/493
* BUGFIX: Don't add duplicate lines in `packet.dependencies` - https://github.com/fsprojects/Paket/issues/492
* BUGFIX: Keep framework restrictions in `paket install`- https://github.com/fsprojects/Paket/issues/486
* WORKAROUND: Do not fail on BadCrcException during unzip and only show a warning - https://github.com/fsprojects/Paket/issues/484
* WORKAROUND: Disable NuGet v3 feed for now - seems to be unreliable.
* PERFORMANCE: Don't parse project files twice - https://github.com/fsprojects/Paket/issues/487
* PERFORMANCE: Cache platform penalty calculation - https://github.com/fsprojects/Paket/issues/487
* PERFORMANCE: Use StringBuilder for path replacement - https://github.com/fsprojects/Paket/issues/487
* PERFORMANCE: Cache feed errors - https://github.com/fsprojects/Paket/issues/487
* PERFORMANCE: Put feed url into cache filename - https://github.com/fsprojects/Paket/issues/487
* PERFORMANCE: Relax prerelease requirements for pinned versions - https://github.com/fsprojects/Paket/issues/487
* PERFORMANCE: Don't enumerate all files, since we only need lib files - https://github.com/fsprojects/Paket/issues/487
* PERFORMANCE: Pin sourcefile dependencies - https://github.com/fsprojects/Paket/issues/487
* PERFORMANCE: Cache path penalty calculation - https://github.com/fsprojects/Paket/issues/487
* PERFORMANCE: Cache path extraction - https://github.com/fsprojects/Paket/issues/487

#### 0.20.1 - 30.12.2014
* COSMETICS: Trim end of line in lockfile.

#### 0.20.0 - 29.12.2014
* `paket install` performs a selective update based on the changes in the dependencies file - http://fsprojects.github.io/Paket/lock-file.html#Performing-updates
* Paket.exe acquires a lock for all write processes - https://github.com/fsprojects/Paket/pull/469
* New command to add credentials - http://fsprojects.github.io/Paket/paket-config-file.html#Add-credentials
* Smarter conditional NuGet dependencies - https://github.com/fsprojects/Paket/pull/462
* If environment auth variables are empty a fallback to the config is used- https://github.com/fsprojects/Paket/pull/459
* Better handling for multiple files from same GitHub repository - https://github.com/fsprojects/Paket/pull/451
* Extend Public API for plugin
* BUGFIX: Remove parsing of invalid child element of ProjectReference - https://github.com/fsprojects/Paket/pull/453
* BUGFIX: Don't add NuGet packages twice to a references file - https://github.com/fsprojects/Paket/pull/460
* BUGFIX: Use Max strategy for `paket outdated --ingore-constraints` - https://github.com/fsprojects/Paket/pull/463
* BUGFIX: Don't delete downloaded github zip file
* BUGFIX: Cannot install nuget packages from local TeamCity feeds due to proxy - https://github.com/fsprojects/Paket/pull/482
* BUGFIX: Don't touch framework assemblies if not needed
* BUGFIX: Check versions file synchronously
* BUGFIX: Restore console color after handling exception - https://github.com/fsprojects/Paket/pull/467
* COSMETICS: `>= 0` version range simplified to empty string - https://github.com/fsprojects/Paket/pull/449
* COSMETICS: Paket.exe and paket.bootstrapper.exe have a logo - https://github.com/fsprojects/Paket/pull/473

#### 0.18.0 - 09.12.2014
* Show command help on `--help` - https://github.com/fsprojects/Paket/pull/437
* Allow to opt in to BindingRedirects - https://github.com/fsprojects/Paket/pull/436
* Don't run simplify in strict mode - https://github.com/fsprojects/Paket/pull/443
* Allow to remove NuGet packages in interactive mode - https://github.com/fsprojects/Paket/pull/432
* Added auto-unzip of downloaded archives - https://github.com/fsprojects/Paket/pull/430
* Allow to reference binary files via http reference - https://github.com/fsprojects/Paket/pull/427
* Faster BindingRedirects - https://github.com/fsprojects/Paket/pull/414
* Using a different FSharp.Core NuGet package - https://github.com/fsprojects/Paket/pull/416
* Find the paket.references file in upper directories - https://github.com/fsprojects/Paket/pull/409
* Allow `paket.references` files in upper directories - https://github.com/fsprojects/Paket/pull/403
* Clear failure message for `paket simplify`, when lock file is outdated - https://github.com/fsprojects/Paket/pull/403
* BUGFIX: `Selective update` updates only dependent packages - https://github.com/fsprojects/Paket/pull/410
* BUGFIX: If there are only prereleases we should just take these
* BUGFIX: `paket update nuget <name>` fails if <name> was not found in lockfile - https://github.com/fsprojects/Paket/issues/404
* BUGFIX: Unescape library filename - https://github.com/fsprojects/Paket/pull/412
* BUGFIX: Allow to reference multiple files from same repository directory - https://github.com/fsprojects/Paket/pull/445
* BUGFIX: Don't reference satellite assemblies - https://github.com/fsprojects/Paket/pull/444
* BUGFIX: Binding redirect version is picked from highest library version - https://github.com/fsprojects/Paket/pull/422
* BUGFIX: Handle numeric part of PreRelease identifiers correctly - https://github.com/fsprojects/Paket/pull/426
* BUGFIX: Fixed casing issue in selective update - https://github.com/fsprojects/Paket/pull/434
* BUGFIX: Parse http links from lockfile
* BUGFIX: Calculate dependencies file name for http resources - https://github.com/fsprojects/Paket/pull/428

#### 0.17.0 - 29.11.2014
* FrameworkHandling: Support more portable profiles and reduce the impact in the XML file
* FrameworkHandling: support extracting Silverlight5.0 and NetCore4.5 - https://github.com/fsprojects/Paket/pull/389
* New command `paket init` - http://fsprojects.github.io/Paket/paket-init.html
* Better error message for missing files in paket.lock file - https://github.com/fsprojects/Paket/pull/402
* BUGFIX: Crash on 'install' when input seq was empty - https://github.com/fsprojects/Paket/pull/395
* BUGFIX: Handle multiple version results from NuGet - https://github.com/fsprojects/Paket/pull/393

#### 0.16.0 - 23.11.2014
* Integrate BindingRedirects into Paket install process - https://github.com/fsprojects/Paket/pull/383
* BUGFIX: Download of GitHub files should clean it's own directory - https://github.com/fsprojects/Paket/issues/385
* BUGFIX: Don't remove custom framework references - https://github.com/fsprojects/Paket/issues/376
* BUGFIX: Path to dependencies file is now relative after `convert-from-nuget` - https://github.com/fsprojects/Paket/pull/379
* BUGFIX: Restore command in targets file didn't work with spaces in paths - https://github.com/fsprojects/Paket/issues/375
* BUGFIX: Detect FrameworkReferences without restrictions in nuspec file and install these
* BUGFIX: Read sources even if we don't find packages - https://github.com/fsprojects/Paket/issues/372

#### 0.15.0 - 19.11.2014
* Allow to use basic framework restrictions in NuGet packages - https://github.com/fsprojects/Paket/issues/307
* Support feeds that don't support NormalizedVersion - https://github.com/fsprojects/Paket/issues/361
* BUGFIX: Use Nuget v2 as fallback
* BUGFIX: Accept and normalize versions like 6.0.1302.0-Preview - https://github.com/fsprojects/Paket/issues/364
* BUGFIX: Fixed handling of package dependencies containing string "nuget" - https://github.com/fsprojects/Paket/pull/363

#### 0.14.0 - 14.11.2014
* Uses Nuget v3 API, which enables much faster resolver
* BUGFIX: Keep project file order similar to VS order
* Support unlisted dependencies if nothing else fits - https://github.com/fsprojects/Paket/issues/327

#### 0.13.0 - 11.11.2014
* New support for general HTTP dependencies - http://fsprojects.github.io/Paket/http-dependencies.html
* New F# Interactive support - http://fsprojects.github.io/Paket/reference-from-repl.html
* New `paket find-refs` command - http://fsprojects.github.io/Paket/paket-find-refs.html
* Migration of NuGet source credentials during `paket convert-from-nuget` - http://fsprojects.github.io/Paket/paket-convert-from-nuget.html#Migrating-NuGet-source-credentials
* Bootstrapper uses .NET 4.0 - https://github.com/fsprojects/Paket/pull/355
* Adding --ignore-constraints to `paket outdated` - https://github.com/fsprojects/Paket/issues/308
* PERFORMANCE: If `paket add` doesn't change the `paket.dependencies` file then the resolver process will be skipped
* BUGFIX: `paket update nuget [PACKAGENAME]` should use the same update strategy as `paket add` - https://github.com/fsprojects/Paket/issues/330
* BUGFIX: Trailing whitespace is ignored in `paket.references`

#### 0.12.0 - 07.11.2014
* New global paket.config file - http://fsprojects.github.io/Paket/paket-config-file.html
* Trace warning when we replace NuGet.exe with NuGet.CommandLine - https://github.com/fsprojects/Paket/issues/320
* Allow to parse relative NuGet folders - https://github.com/fsprojects/Paket/issues/317
* When paket skips a framework install because of custom nodes it shows a warning - https://github.com/fsprojects/Paket/issues/316
* Remove the namespaces from the nuspec parser - https://github.com/fsprojects/Paket/pull/315
* New function which extracts the TargetFramework of a given projectfile.
* New function which calculates dependencies for a given projectfile.
* Project output type can be detected from a project file
* Allow to retrieve inter project dependencies from a project file
* BUGFIX: Exclude unlisted NuGet packages in Resolver - https://github.com/fsprojects/Paket/issues/327
* BUGFIX: Detect Lib vs. lib folder on Linux - https://github.com/fsprojects/Paket/issues/332
* BUGFIX: Paket stopwatch was incorrect - https://github.com/fsprojects/Paket/issues/326
* BUGFIX: Paket failed on generating lockfile for LessThan version requirement - https://github.com/fsprojects/Paket/pull/314
* BUGFIX: Don't match suffixes in local NuGet packages - https://github.com/fsprojects/Paket/issues/317
* BUGFIX: Don't fail with NullReferenceException when analyzing nuget.config - https://github.com/fsprojects/Paket/issues/319

#### 0.11.0 - 29.10.2014
* Build a merged install model with all packages - https://github.com/fsprojects/Paket/issues/297
* `paket update` command allows to set a version - http://fsprojects.github.io/Paket/paket-update.html#Updating-a-single-package
* `paket.targets` is compatible with specific references files - https://github.com/fsprojects/Paket/issues/301
* BUGFIX: Paket no longer leaves transitive dependencies in lockfile after remove command - https://github.com/fsprojects/Paket/pull/306
* BUGFIX: Don't use "global override" for selective update process - https://github.com/fsprojects/Paket/issues/310
* BUGFIX: Allow spaces in quoted parameter parsing - https://github.com/fsprojects/Paket/pull/311

#### 0.10.0 - 24.10.2014
* Initial version of `paket remove` command - http://fsprojects.github.io/Paket/paket-remove.html
* Paket add doesn't fail on second attempt - https://github.com/fsprojects/Paket/issues/295
* Report full paths when access is denied - https://github.com/fsprojects/Paket/issues/242
* Visual Studio restore only restores for the current project
* BUGFIX: Selective update keeps all other versions
* BUGFIX: Install process accepts filenames with `lib`
* BUGFIX: Fix !~> resolver
* BUGFIX: Use normal 4.0 framework libs when we only specify net40
* BUGFIX: Fix timing issue with paket install --hard - https://github.com/fsprojects/Paket/issues/293
* BUGFIX: Fix namespace handling in nuspec files
* BUGFIX: Add default nuget source to dependencies file if original project has no source

#### 0.9.0 - 22.10.2014
* Allow to restore packages from paket.references files - http://fsprojects.github.io/Paket/paket-restore.html
* Detect local nuspec with old XML namespace - https://github.com/fsprojects/Paket/issues/283
* `paket add` command tries to keep all other packages stable.
* Added another profile mapping for Profile136 - https://github.com/fsprojects/Paket/pull/262
* More portable profiles - https://github.com/fsprojects/Paket/issues/281
* Added net11 to framework handling - https://github.com/fsprojects/Paket/pull/269
* Create references for Win8 - https://github.com/fsprojects/Paket/issues/280
* Detect VS automatic nuget restore and create paket restore - http://fsprojects.github.io/Paket/paket-convert-from-nuget.html#Automated-process
* `paket convert-from-nuget` doesn't duplicate paket solution items - https://github.com/fsprojects/Paket/pull/286
* BUGFIX: Paket removes old framework references if during install - https://github.com/fsprojects/Paket/issues/274
* BUGFIX: Don't let the bootstrapper fail if we already have a paket.exe
* BUGFIX: Use the Id property when NuGet package name and id are different - https://github.com/fsprojects/Paket/issues/265

#### 0.8.0 - 15.10.2014
* Smarter install in project files
* Paket handles .NET 4.5.2 and .NET 4.5.3 projects - https://github.com/fsprojects/Paket/issues/260
* New command: `paket update nuget <package id>` - http://fsprojects.github.io/Paket/paket-update.html#Updating-a-single-package
* BUGFIX: Do not expand auth when serializing dependencies file - https://github.com/fsprojects/Paket/pull/259
* BUGFIX: Create catch all case for unknown portable frameworks

#### 0.7.0 - 14.10.2014
* Initial support for referencing full github projects - http://fsprojects.github.io/Paket/http-dependencies.html#Referencing-a-GitHub-repository
* Allow to use all branches in GitHub sources - https://github.com/fsprojects/Paket/pull/249
* Initial support for frameworkAssemblies from nuspec - https://github.com/fsprojects/Paket/issues/241
* Download github source files with correct encoding - https://github.com/fsprojects/Paket/pull/248
* Add FSharp.Core.Microsoft.Signed as dependency
* Install model uses portable versions for net40 and net45 when package doesn't contain special versions
* Install command displays existing versions if constraint does not match any version
* Restore command doesn't calc install model.
* Use https in DefaultNugetStream - https://github.com/fsprojects/Paket/pull/251
* BUGFIX: Paket only deletes files which will are downloaded by init-auto-restore process - https://github.com/fsprojects/Paket/pull/254
* BUGFIX: Paket convert-from-nuget failed when package source keys contain invalid XML element chars  - https://github.com/fsprojects/Paket/issues/253

#### 0.6.0 - 11.10.2014
* New restore command - http://fsprojects.github.io/Paket/paket-restore.html
* Report if we can't find packages for top level dependencies.
* Faster resolver
* Try /FindPackagesById before /Packages for nuget package version no. retrieval
* New Paket.Core package on NuGet - https://www.nuget.org/packages/Paket.Core/
* BUGFIX: Prefer full platform builds over portable builds

#### 0.5.0 - 09.10.2014
* Bootstrapper will only download stable releases by default - http://fsprojects.github.io/Paket/bootstrapper.html
* New installer model allows better compatibility with NuGet and should be much faster
* Supporting dot for references file - http://fsprojects.github.io/Paket/http-dependencies.html
* Supporting pagination for long NuGet feeds - https://github.com/fsprojects/Paket/issues/223
* Create a "use exactly this version" operator in order to override package conflicts - http://fsprojects.github.io/Paket/nuget-dependencies.html#Use-exactly-this-version-constraint
* New `content none` mode in paket.dependencies - http://fsprojects.github.io/Paket/dependencies-file.html#No-content-option
* Allow source files in content folder of NuGet packages
* No -D needed for Linux installer - https://github.com/fsprojects/Paket/pull/210
* Content files like `_._`, `*.transform` and `*.pp` are ignored - https://github.com/fsprojects/Paket/issues/207
* The `convert-from-nuget` command adds .paket folder to the sln - https://github.com/fsprojects/Paket/issues/206
* Removed duplicate transitive dependencies from lock file - https://github.com/fsprojects/Paket/issues/200
* If the package download failed Paket retries with force flag
* The `convert-from-nuget` commands sorts the dependencies file
* Use credentials from nuget.config on paket convert-from-nuget - https://github.com/fsprojects/Paket/issues/198
* Deploy fixed targets file - https://github.com/fsprojects/Paket/issues/172
* New [--pre] and [--strict] modes for paket outdated - http://fsprojects.github.io/Paket/paket-outdated.html
* New --no-auto-restore option for `convert-from-nuget` command - http://fsprojects.github.io/Paket/paket-convert-from-nuget.html#Automated-process
* Adding support for new portable profiles
* paket.exe is now signed
* Allow to reference .exe files from NuGet packages
* Use default proxy in paket.exe and bootstrapper.exe - https://github.com/fsprojects/Paket/issues/226
* Keep order of sources in paket.dependencies - https://github.com/fsprojects/Paket/issues/233
* BREAKING CHANGE: Removed --dependencies-file option - from now on it's always paket.dependencies
* BUGFIX: Bootstrapper will not throw NullReferenceException on broken paket.exe downloads
* BUGFIX: Authentication information will not be put in cache
* BUGFIX: Fixes cache issue when using multiple NuGet sources
* BUGFIX: Fixes potential casing issue on Windows
* BUGFIX: paket-files need to go to the top of a project file
* BUGFIX: Do not look for MinimalVisualStudioVersion when adding paket folder to solution - https://github.com/fsprojects/Paket/pull/221
* COSMETICS: Throw better error message if we don't get any versions from NuGet source

#### 0.4.0 - 28.09.2014
* Resolve dependencies for github modules - http://fsprojects.github.io/Paket/http-dependencies.html#Remote-dependencies
* New [--interactive] mode for paket simplify - http://fsprojects.github.io/Paket/paket-simplify.html
* Don't use version in path for github files.
* Better error message when a package resolution conflict arises.

#### 0.3.0 - 25.09.2014
* New command: paket add [--interactive] - http://fsprojects.github.io/Paket/paket-add.html
* New command: paket simplify - http://fsprojects.github.io/Paket/paket-simplify.html
* Better Visual Studio integration by using paket.targets file - http://fsprojects.github.io/Paket/paket-init-auto-restore.html
* Support for NuGet prereleases - http://fsprojects.github.io/Paket/nuget-dependencies.html#PreReleases
* Support for private NuGet feeds - http://fsprojects.github.io/Paket/nuget-dependencies.html#NuGet-feeds
* New NuGet package version constraints - http://fsprojects.github.io/Paket/nuget-dependencies.html#Further-version-constraints
* Respect case sensitivity for package paths for Linux - https://github.com/fsprojects/Paket/pull/137
* Improved convert-from-nuget command - http://fsprojects.github.io/Paket/paket-convert-from-nuget.html
* New paket.bootstrapper.exe (7KB) allows to download paket.exe from github.com - http://fsprojects.github.io/Paket/paket-init-auto-restore.html
* New package resolver algorithm
* Better verbose mode - use -v flag
* Version info is shown at paket.exe start
* paket.lock file is sorted alphabetical (case-insensitive)
* Linked source files now all go underneath a "paket-files" folder.
* BUGFIX: Ensure the NuGet cache folder exists
* BUGFIX: Async download fixed on mono

#### 0.2.0 - 17.09.2014
* Allow to directly link GitHub files - http://fsprojects.github.io/Paket/http-dependencies.html
* Automatic NuGet conversion - http://fsprojects.github.io/Paket/paket-convert-from-nuget.html
* Cleaner syntax in paket.dependencies - https://github.com/fsprojects/Paket/pull/95
* Strict mode - https://github.com/fsprojects/Paket/pull/104
* Detecting portable profiles
* Support content files from nuget - https://github.com/fsprojects/Paket/pull/84
* Package names in Dependencies file are no longer case-sensitive - https://github.com/fsprojects/Paket/pull/108

#### 0.1.4 - 16.09.2014
* Only vbproj, csproj and fsproj files are handled

#### 0.1.3 - 15.09.2014
* Detect FSharpx.Core in packages

#### 0.1.2 - 15.09.2014
* --hard parameter allows better transition from NuGet.exe

#### 0.1.0 - 12.09.2014
* We are live - yay!<|MERGE_RESOLUTION|>--- conflicted
+++ resolved
@@ -1,5 +1,4 @@
-<<<<<<< HEAD
-#### 3.0.0-beta061 - 02.06.2016
+#### 3.0.0-beta062 - 02.06.2016
 * Allow to reference git repositories - http://fsprojects.github.io/Paket/git-dependencies.html
 * Allow to run build commands on git repositories - http://fsprojects.github.io/Paket/git-dependencies.html#Running-a-build-in-git-repositories
 * Allow to use git repositories as NuGet source - http://fsprojects.github.io/Paket/git-dependencies.html#Using-Git-repositories-as-NuGet-source
@@ -18,10 +17,7 @@
     - Paket threads all commands as if --hard would have been set - https://github.com/fsprojects/Paket/pull/1567
     - For the --hard use in the binding redirects there is a new parameter --clean-redirects - https://github.com/fsprojects/Paket/pull/1692 
 
-#### 2.66.7 - 02.06.2016
-=======
 #### 2.66.8 - 02.06.2016
->>>>>>> 15d22c1a
 * BUGFIX: Automatic prerelease expansion should not be done if explicit prereleases are requested - https://github.com/fsprojects/Paket/issues/1714
 
 #### 2.66.6 - 31.05.2016
