--- conflicted
+++ resolved
@@ -47,9 +47,8 @@
     |> List.concat
 
 /// Installs the given packageFile.
-<<<<<<< HEAD
 let Install(regenerate, force, hard, dependenciesFilename) = 
-    let packages, sourceFiles =
+    let strict, packages, sourceFiles =
         let lockfile = findLockfile dependenciesFilename
         
         if regenerate || (not lockfile.Exists) then 
@@ -59,17 +58,6 @@
 
     let extractedPackages = 
         ExtractPackages(force, packages)
-=======
-let Install(regenerate, force, hard, dependenciesFile) = 
-    let lockfile = findLockfile dependenciesFile
-     
-    if regenerate || (not lockfile.Exists) then 
-        LockFile.Update(force, dependenciesFile, lockfile.FullName)
-
-    let strict,dependencies = File.ReadAllLines lockfile.FullName |> LockFile.Parse
-    let extracted = 
-        ExtractPackages(force, dependencies)
->>>>>>> 4e77a3f0
         |> Async.Parallel
         |> Async.RunSynchronously
 
@@ -103,16 +91,10 @@
             match allPackages |> Map.tryFind name with
             | Some package ->
                 if usedPackages.Add name then
-<<<<<<< HEAD
-                    for d,_ in package.DirectDependencies do
-                        addPackage d
-            | None -> failwithf "Project %s references package %s, but it was not found in the packages.lock file." proj.FullName name
-=======
                     if not strict then
                         for d,_ in package.DirectDependencies do
                             addPackage d
             | None -> failwithf "Project %s references package %s, but it was not found in the paket.lock file." proj.FullName name
->>>>>>> 4e77a3f0
 
         directPackages
         |> Array.iter addPackage
@@ -123,21 +105,13 @@
 
 
 /// Finds all outdated packages.
-<<<<<<< HEAD
 let FindOutdated(dependenciesFile) = 
     let lockFile = findLockfile dependenciesFile
 
     //TODO: Anything we need to do for source files here?    
-    let newPackages, _ = LockFile.Create(true, dependenciesFile)
-    let installedPackages, _ =
-        if lockFile.Exists then LockFile.Parse(File.ReadAllLines lockFile.FullName) else [], []
-=======
-let FindOutdated(packageFile) = 
-    let lockFile = findLockfile packageFile
-    
-    let _,newPackages = LockFile.Create(true,packageFile)
-    let  _,installed = if lockFile.Exists then LockFile.Parse(File.ReadAllLines lockFile.FullName) else false,[]
->>>>>>> 4e77a3f0
+    let _,newPackages, _ = LockFile.Create(true, dependenciesFile)
+    let _,installedPackages, _ =
+        if lockFile.Exists then LockFile.Parse(File.ReadAllLines lockFile.FullName) else false, [], []
 
     [for p in installedPackages do
         match newPackages.[p.Name] with
