module Paket.Commands

open System

open Argu

type AddArgs =
    | [<CustomCommandLine("nuget")>][<Mandatory>] Nuget of package_id:string
    | [<CustomCommandLine("version")>] Version of version:string
    | [<CustomCommandLine("project")>] Project of name:string
    | [<CustomCommandLine("group")>] Group of name:string
    | [<AltCommandLine("-f")>] Force
    | [<AltCommandLine("-i")>] Interactive
    | Redirects
    | CreateNewBindingFiles
    | Clean_Redirects
    | No_Install
    | Keep_Major
    | Keep_Minor
    | Keep_Patch
    | Touch_Affected_Refs
with
    interface IArgParserTemplate with
        member this.Usage =
            match this with
            | Nuget(_) -> "NuGet package id."
            | Group(_) -> "Add the package to the given group. If omited the Main group is used."
            | Version(_) -> "Allows to specify version of the package."
            | Project(_) -> "Allows to add the package to a single project only."
            | Force -> "Forces the download and reinstallation of all packages."
            | Interactive -> "Asks the user for every project if he or she wants to add the package to the projects's paket.references file."
            | Redirects -> "Creates binding redirects for the NuGet packages."
            | CreateNewBindingFiles -> "Creates binding redirect files if needed."
            | Clean_Redirects -> "Removes all binding redirects that are not specified by Paket."
            | No_Install -> "Skips paket install process (patching of csproj, fsproj, ... files) after the generation of paket.lock file."
            | Keep_Major -> "Allows only updates that are not changing the major version of the NuGet packages."
            | Keep_Minor -> "Allows only updates that are not changing the minor version of the NuGet packages."
            | Keep_Patch -> "Allows only updates that are not changing the patch version of the NuGet packages."
            | Touch_Affected_Refs -> "Touches project files referencing packages which are affected, to help incremental build tools detecting the change."

type ConfigArgs =
    | [<CustomCommandLine("add-credentials")>] AddCredentials of string
    | [<CustomCommandLine("add-token")>] AddToken of string * string
    | Username of string
    | Password of string
with
    interface IArgParserTemplate with
        member this.Usage =
            match this with
            | AddCredentials(_) -> "Add credentials for the specified NuGet feed."
            | AddToken(_) -> "Add token for the specified source."
            | Username(_) -> "Provide a username (for scripting)"
            | Password(_) -> "provide a password on the commandline (for scripting)"

type ConvertFromNugetArgs =
    | [<AltCommandLine("-f")>] Force
    | No_Install
    | No_Auto_Restore
    | Creds_Migration of mode:string
with
    interface IArgParserTemplate with
        member this.Usage =
            match this with
            | Force -> "Forces the conversion, even if paket.dependencies or paket.references files are present."
            | No_Install -> "Skips paket install process (patching of csproj, fsproj, ... files) after the generation of paket.lock file."
            | No_Auto_Restore -> "Skips paket auto-restore process afterward generation of dependencies / references files."
            | Creds_Migration(_) -> "Specify a mode for migrating NuGet source credentials. Possible values are [`encrypt`|`plaintext`|`selective`]. The default mode is `encrypt`."

type FindRefsArgs =
    | [<CustomCommandLine("group")>] Group of name:string
    | [<CustomCommandLine("nuget")>][<ExactlyOnce>] Packages of package_name:string list
with
    interface IArgParserTemplate with
        member this.Usage =
            match this with
            | Group(_) -> "Allows to specify a group. If omited the Main group is used."
            | Packages(_) -> "List of packages."

type InitArgs =
    | [<Hidden>] NoArg
with
    interface IArgParserTemplate with
        member __.Usage = ""

type AutoRestoreFlags = On | Off

type AutoRestoreArgs =
    | [<MainCommand; Mandatory>] Flags of AutoRestoreFlags
with
    interface IArgParserTemplate with
        member this.Usage =
            match this with
            | Flags _ -> "enables or disables auto restore for the repo."

type InstallArgs =
    | [<AltCommandLine("-f")>] Force
    | Redirects
    | CreateNewBindingFiles
    | Clean_Redirects
    | Keep_Major
    | Keep_Minor
    | Keep_Patch
    | [<CustomCommandLine("--only-referenced")>] Install_Only_Referenced
    | Touch_Affected_Refs
with
    interface IArgParserTemplate with
        member this.Usage =
            match this with
            | Force -> "Forces the download and reinstallation of all packages."
            | Redirects -> "Creates binding redirects for the NuGet packages."
            | CreateNewBindingFiles -> "Creates binding redirect files if needed."
            | Clean_Redirects -> "Removes all binding redirects that are not specified by Paket."
            | Install_Only_Referenced -> "Only install packages that are referenced in paket.references files, instead of all packages in paket.dependencies."
            | Keep_Major -> "Allows only updates that are not changing the major version of the NuGet packages."
            | Keep_Minor -> "Allows only updates that are not changing the minor version of the NuGet packages."
            | Keep_Patch -> "Allows only updates that are not changing the patch version of the NuGet packages."
            | Touch_Affected_Refs -> "Touches project files referencing packages which are affected, to help incremental build tools detecting the change."

type OutdatedArgs =
    | Ignore_Constraints
    | [<AltCommandLine("--pre")>] Include_Prereleases
with
    interface IArgParserTemplate with
        member this.Usage =
            match this with
            | Ignore_Constraints -> "Ignores the version requirement as in the paket.dependencies file."
            | Include_Prereleases -> "Includes prereleases."

type RemoveArgs =
    | [<CustomCommandLine("nuget")>][<Mandatory>] Nuget of package_id:string
    | [<CustomCommandLine("project")>] Project of name:string
    | [<CustomCommandLine("group")>] Group of name:string
    | [<AltCommandLine("-f")>] Force
    | [<AltCommandLine("-i")>] Interactive
    | No_Install
with
    interface IArgParserTemplate with
        member this.Usage =
            match this with
            | Nuget(_) -> "NuGet package id."
            | Group(_) -> "Removes the package from the given group. If omited the Main group is used."
            | Project(_) -> "Allows to remove the package from a single project only."
            | Force -> "Forces the download and reinstallation of all packages."
            | Interactive -> "Asks the user for every project if he or she wants to remove the package from the projects's paket.references file. By default every installation of the package is removed."
            | No_Install -> "Skips paket install process (patching of csproj, fsproj, ... files) after the generation of paket.lock file."


type ClearCacheArgs =
    | [<Hidden>] NoArg
with
    interface IArgParserTemplate with
        member __.Usage = ""

type RestoreArgs =
    | [<AltCommandLine("-f")>] Force
    | [<CustomCommandLine("--only-referenced")>] Install_Only_Referenced
    | [<CustomCommandLine("--touch-affected-refs")>] Touch_Affected_Refs
    | [<CustomCommandLine("--ignore-checks")>] Ignore_Checks
    | [<CustomCommandLine("--fail-on-checks")>] Fail_On_Checks
    | [<CustomCommandLine("group")>] Group of name:string
    | [<Unique>] References_Files of file_name:string list
with
    interface IArgParserTemplate with
        member this.Usage =
            match this with
            | Force -> "Forces the download of all packages."
            | Group(_) -> "Allows to restore a single group."
            | Install_Only_Referenced -> "Allows to restore packages that are referenced in paket.references files, instead of all packages in paket.dependencies."
            | Touch_Affected_Refs -> "Touches project files referencing packages which are being restored, to help incremental build tools detecting the change."
            | Ignore_Checks -> "Skips the test if paket.dependencies and paket.lock are in sync."
            | Fail_On_Checks -> "Causes the restore to fail if any of the checks fail."
            | References_Files(_) -> "Allows to restore all packages from the given paket.references files. This implies --only-referenced."

type SimplifyArgs =
    | [<AltCommandLine("-i")>] Interactive
with
    interface IArgParserTemplate with
        member this.Usage =
            match this with
            | Interactive -> "Asks to confirm to delete every transitive dependency from each of the files."

type UpdateArgs =
    | [<CustomCommandLine("nuget")>] Nuget of package_id:string
    | [<CustomCommandLine("version")>] Version of version:string
    | [<CustomCommandLine("group")>] Group of name:string
    | [<AltCommandLine("-f")>] Force
    | Redirects
    | CreateNewBindingFiles
    | Clean_Redirects
    | No_Install
    | Keep_Major
    | Keep_Minor
    | Keep_Patch
    | Filter
    | Touch_Affected_Refs
with
    interface IArgParserTemplate with
        member this.Usage =
            match this with
            | Nuget(_) -> "NuGet package id."
            | Group(_) -> "Allows to specify the dependency group."
            | Version(_) -> "Allows to specify version of the package."
            | Force -> "Forces the download and reinstallation of all packages."
            | Redirects -> "Creates binding redirects for the NuGet packages."
            | CreateNewBindingFiles -> "Creates binding redirect files if needed."
            | Clean_Redirects -> "Removes all binding redirects that are not specified by Paket."
            | No_Install -> "Skips paket install process (patching of csproj, fsproj, ... files) after the generation of paket.lock file."
            | Keep_Major -> "Allows only updates that are not changing the major version of the NuGet packages."
            | Keep_Minor -> "Allows only updates that are not changing the minor version of the NuGet packages."
            | Keep_Patch -> "Allows only updates that are not changing the patch version of the NuGet packages."
            | Filter -> "Treat the nuget parameter as a regex to filter packages rather than an exact match."
            | Touch_Affected_Refs -> "Touches project files referencing packages which are affected, to help incremental build tools detecting the change."

type FindPackagesArgs =
    | [<CustomCommandLine("searchtext")>] SearchText of text:string
    | [<CustomCommandLine("source")>] Source of source_feed:string
    | [<CustomCommandLine("max")>] MaxResults of int
with
    interface IArgParserTemplate with
        member this.Usage =
            match this with
            | SearchText(_) -> "Search text of a Package."
            | Source(_) -> "Allows to specify the package source feed."
            | MaxResults(_) -> "Maximum number of results."

type ShowInstalledPackagesArgs =
    | All
    | [<CustomCommandLine("project")>] Project of string
with
    interface IArgParserTemplate with
        member this.Usage =
            match this with
            | All -> "Shows all installed packages (incl. transitive dependencies)."
            | Project(_) -> "Show only packages that are installed in the given project."

type ShowGroupsArgs =
    | [<Hidden; NoCommandLine>] PlaceHolder
with
    interface IArgParserTemplate with
        member this.Usage =
            match this with
            | PlaceHolder -> "Doesn't trace other output than installed packages."

type FindPackageVersionsArgs =
    | [<CustomCommandLine("name"); Hidden>] Name of package_id:string
    | [<CustomCommandLine("nuget")>] NuGet of package_id:string
    | [<CustomCommandLine("source")>] Source of source_feed:string
    | [<CustomCommandLine("max")>] MaxResults of int
with
    interface IArgParserTemplate with
        member this.Usage =
            match this with
            | Name(_) -> "Name of the package. [DEPRECATED]"
            | NuGet(_) -> "Name of the NuGet package."
            | Source(_) -> "Allows to specify the package source feed."
            | MaxResults(_) -> "Maximum number of results."

type PackArgs =
    | [<CustomCommandLine("output")>][<Mandatory>] Output of path:string
    | [<CustomCommandLine("buildconfig")>] BuildConfig of config_name:string
    | [<CustomCommandLine("buildplatform")>] BuildPlatform of target:string
    | [<CustomCommandLine("version")>] Version of version:string
    | [<CustomCommandLine("templatefile")>] TemplateFile of path:string
    | [<CustomCommandLine("exclude")>] ExcludedTemplate of templateId:string
    | [<CustomCommandLine("specific-version")>] SpecificVersion of templateId:string * version:string
    | [<CustomCommandLine("releaseNotes")>] ReleaseNotes of text:string
    | [<CustomCommandLine("lock-dependencies")>] LockDependencies
    | [<CustomCommandLine("minimum-from-lock-file")>] LockDependenciesToMinimum
    | [<CustomCommandLine("pin-project-references")>] PinProjectReferences
    | [<CustomCommandLine("symbols")>] Symbols
    | [<CustomCommandLine("include-referenced-projects")>] IncludeReferencedProjects
    | [<CustomCommandLine("project-url")>] ProjectUrl of url:string
with
    interface IArgParserTemplate with
        member this.Usage =
            match this with
            | Output(_) -> "Output directory to put .nupkg files."
            | BuildConfig(_) -> "Optionally specify build configuration that should be packaged (defaults to Release)."
            | BuildPlatform(_) -> "Optionally specify build platform that should be packaged (if not provided or empty, checks all known platform targets)."
            | Version(_) -> "Specify version of the package."
            | TemplateFile(_) -> "Allows to specify a single template file."
            | ExcludedTemplate(_) -> "Exclude template file by id."
            | SpecificVersion(_) -> "Specifies a version number for template with given id."
            | ReleaseNotes(_) -> "Specify relase notes for the package."
            | LockDependencies -> "Get the version requirements from paket.lock instead of paket.dependencies."
            | LockDependenciesToMinimum -> "Get the version requirements from paket.lock instead of paket.dependencies, and add them as a minimum version.  `lock-dependencies` will over-ride this option."
            | PinProjectReferences -> "Pin dependencies generated from project references (=) instead of using minimum (>=) for version specification.  If `lock-dependencies` is specified, project references will be pinned even if this option is not specified."
            | Symbols -> "Build symbol/source packages in addition to library/content packages."
            | IncludeReferencedProjects -> "Include symbol/source from referenced projects."
            | ProjectUrl(_) -> "Url to the projects home page."

type PushArgs =
    | [<CustomCommandLine("url")>][<Mandatory>] Url of url:string
    | [<CustomCommandLine("file")>][<Mandatory>] FileName of path:string
    | [<CustomCommandLine("apikey")>] ApiKey of key:string
    | [<CustomCommandLine("endpoint")>] EndPoint of path:string
with
    interface IArgParserTemplate with
        member this.Usage =
            match this with
            | Url(_) -> "Url of the NuGet feed."
            | FileName(_) -> "Path to the package."
            | ApiKey(_) -> "Optionally specify your API key on the command line. Otherwise uses the value of the `nugetkey` environment variable."
            | EndPoint(_) -> "Optionally specify a custom api endpoint to push to. Defaults to `/api/v2/package`."

type GenerateIncludeScriptsArgs = 
    | [<CustomCommandLine("framework")>] Framework of target:string
    | [<CustomCommandLine("type")>] ScriptType of id:string
with
  interface IArgParserTemplate with
      member this.Usage = 
        match this with
        | Framework _ -> "Framework identifier to generate scripts for, such as net4 or netcore."
        | ScriptType _ -> "Language to generate scripts for, must be one of 'fsx' or 'csx'."
  
type WhyArgs =
    | [<CustomCommandLine("nuget")>][<Mandatory>] NuGet of package_id:string
    | [<CustomCommandLine("group")>] Group of name:string
    | AllPaths
with
  interface IArgParserTemplate with
      member this.Usage = 
        match this with
        | NuGet _ -> "Name of the NuGet package."
        | Group _ -> "Allows to specify the dependency group."
        | AllPaths -> "Display all paths found from a top level dependency"

type Command =
    // global options
    | [<AltCommandLine("-v"); Inherit>]                 Verbose
    | [<Inherit>]                                       Log_File of path:string
    | [<AltCommandLine("-s"); Inherit>]                 Silent
    | [<Inherit>]                                       Version
    | [<Inherit;Hidden>]                                From_Bootstrapper
    // subcommands
    | [<CustomCommandLine("add")>]                      Add of ParseResults<AddArgs>
    | [<CustomCommandLine("clear-cache")>]              ClearCache of ParseResults<ClearCacheArgs>
    | [<CustomCommandLine("config")>]                   Config of ParseResults<ConfigArgs>
    | [<CustomCommandLine("convert-from-nuget")>]       ConvertFromNuget of ParseResults<ConvertFromNugetArgs>
    | [<CustomCommandLine("find-refs")>]                FindRefs of ParseResults<FindRefsArgs>
    | [<CustomCommandLine("init")>]                     Init of ParseResults<InitArgs>
    | [<CustomCommandLine("auto-restore")>]             AutoRestore of ParseResults<AutoRestoreArgs>
    | [<CustomCommandLine("install")>]                  Install of ParseResults<InstallArgs>
    | [<CustomCommandLine("outdated")>]                 Outdated of ParseResults<OutdatedArgs>
    | [<CustomCommandLine("remove")>]                   Remove of ParseResults<RemoveArgs>
    | [<CustomCommandLine("restore")>]                  Restore of ParseResults<RestoreArgs>
    | [<CustomCommandLine("simplify")>]                 Simplify of ParseResults<SimplifyArgs>
    | [<CustomCommandLine("update")>]                   Update of ParseResults<UpdateArgs>
    | [<CustomCommandLine("find-packages")>]            FindPackages of ParseResults<FindPackagesArgs>
    | [<CustomCommandLine("find-package-versions")>]    FindPackageVersions of ParseResults<FindPackageVersionsArgs>
    | [<CustomCommandLine("show-installed-packages")>]  ShowInstalledPackages of ParseResults<ShowInstalledPackagesArgs>
    | [<CustomCommandLine("show-groups")>]              ShowGroups of ParseResults<ShowGroupsArgs>
    | [<CustomCommandLine("pack")>]                     Pack of ParseResults<PackArgs>
    | [<CustomCommandLine("push")>]                     Push of ParseResults<PushArgs>
    | [<CustomCommandLine("generate-include-scripts")>] GenerateIncludeScripts of ParseResults<GenerateIncludeScriptsArgs>
    | [<CustomCommandLine("why")>]                      Why of ParseResults<WhyArgs>
with
    interface IArgParserTemplate with
        member this.Usage =
            match this with
            | Add _ -> "Adds a new package to your paket.dependencies file."
            | ClearCache _ -> "Clears the NuGet and git cache folders."
            | Config _ -> "Allows to store global configuration values like NuGet credentials."
            | ConvertFromNuget _ -> "Converts from using NuGet to Paket."
            | FindRefs _ -> "Finds all project files that have the given NuGet packages installed."
            | Init _ -> "Creates an empty paket.dependencies file in the working directory."
            | AutoRestore _ -> "Enables or disables automatic Package Restore in Visual Studio during the build process."
            | Install _ -> "Download the dependencies specified by the paket.dependencies or paket.lock file into the `packages/` directory and update projects."
            | Outdated _ -> "Lists all dependencies that have newer versions available."
            | Remove _ -> "Removes a package from your paket.dependencies file and all paket.references files."
            | Restore _ -> "Download the dependencies specified by the paket.lock file into the `packages/` directory."
            | Simplify _ -> "Simplifies your paket.dependencies file by removing transitive dependencies."
            | Update _ -> "Update one or all dependencies to their latest version and update projects."
            | FindPackages _ -> "Allows to search for packages."
            | FindPackageVersions _ -> "Allows to search for package versions."
            | ShowInstalledPackages _ -> "Shows all installed top-level packages."
            | ShowGroups _ -> "Shows all groups."
            | Pack _ -> "Packs all paket.template files within this repository."
            | Push _ -> "Pushes the given `.nupkg` file."
<<<<<<< HEAD
            | GenerateIncludeScripts _ -> "Allows to generate C# and F# include scripts which references installed packages in a interactive environment like F# Interactive or ScriptCS."
=======
            | GenerateIncludeScripts _ -> "Allows to generate C# and F# include scripts which references installed packages in a interactive environment like F# Interactive oder ScriptCS."
            | Why _ -> "Prints user-friendly reason for referencing a specified package"
>>>>>>> 3714b8ff
            | Log_File _ -> "Specify a log file for the paket process."
            | Silent -> "Suppress console output for the paket process."
            | Verbose -> "Enable verbose console output for the paket process." 
            | Version -> "Display the version." 
            | From_Bootstrapper -> "Call comming from the '--run' feature of the bootstrapper." 

let commandParser = ArgumentParser.Create<Command>(programName = "paket", errorHandler = new ProcessExiter())

let markdown (subParser : ArgumentParser) (additionalText : string) =
    let (afterCommandText, afterOptionsText) =
        let ensureLineBreak (text : string) = if String.IsNullOrEmpty(text) then text else text + Environment.NewLine + Environment.NewLine
        let cleanUp (text : string) = text.Replace("# [after-command]", "")
                                          .Replace("# [after-options]", "")
                                          .Trim('\r', '\n') |> ensureLineBreak
        let afterCommandIndex = additionalText.IndexOf("# [after-command]")
        let afterOptionsIndex = additionalText.IndexOf("# [after-options]")
        
        if afterCommandIndex = -1 then "", additionalText |> cleanUp
        else if afterOptionsIndex = -1 then additionalText |> cleanUp, ""
        else (additionalText.Substring(0, afterCommandIndex) |> cleanUp, additionalText.Substring(afterOptionsIndex) |> cleanUp)

    let parentMetadata = subParser.ParentInfo |> Option.get

    let replace (pattern : string) (replacement : string) input =
        System.Text.RegularExpressions.Regex.Replace(input, pattern, replacement)

    let syntax = subParser.PrintCommandLineSyntax()
    let options =
        subParser.PrintUsage(hideSyntax=true)
        |> replace @"\s\t--help.*" ""
        |> replace @"\t([-\w \[\]|\/\?<>\.]+):" (System.Environment.NewLine + @"  `$1`:")

    System.Text.StringBuilder()
        .Append("# paket ")
        .AppendLine(parentMetadata.Name)
        .AppendLine()
        .AppendLine(String.concat Environment.NewLine parentMetadata.Description)
        .AppendLine()
        .AppendLine("    [lang=batchfile]")
        .Append("    ")
        .AppendLine(syntax)
        .AppendLine()
        .Append(afterCommandText)
        .Append(options)
        .Append(afterOptionsText)
        .ToString()

let getAllCommands () = commandParser.GetSubCommandParsers()<|MERGE_RESOLUTION|>--- conflicted
+++ resolved
@@ -377,12 +377,8 @@
             | ShowGroups _ -> "Shows all groups."
             | Pack _ -> "Packs all paket.template files within this repository."
             | Push _ -> "Pushes the given `.nupkg` file."
-<<<<<<< HEAD
             | GenerateIncludeScripts _ -> "Allows to generate C# and F# include scripts which references installed packages in a interactive environment like F# Interactive or ScriptCS."
-=======
-            | GenerateIncludeScripts _ -> "Allows to generate C# and F# include scripts which references installed packages in a interactive environment like F# Interactive oder ScriptCS."
             | Why _ -> "Prints user-friendly reason for referencing a specified package"
->>>>>>> 3714b8ff
             | Log_File _ -> "Specify a log file for the paket process."
             | Silent -> "Suppress console output for the paket process."
             | Verbose -> "Enable verbose console output for the paket process." 
