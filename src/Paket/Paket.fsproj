--- conflicted
+++ resolved
@@ -111,10 +111,7 @@
     <WarningLevel>3</WarningLevel>
     <DocumentationFile>
     </DocumentationFile>
-<<<<<<< HEAD
-=======
     <StartArguments>update --hard</StartArguments>
->>>>>>> 8e3aaaf8
     <StartArguments>install</StartArguments>
     <StartWorkingDirectory>D:\code\tempp</StartWorkingDirectory>
     <StartArguments>update</StartArguments>
