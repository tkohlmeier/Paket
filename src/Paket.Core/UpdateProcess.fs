/// Contains methods for the update process.
module Paket.UpdateProcess

open Paket
open System.IO
open Paket.Domain
open Paket.PackageResolver
open System.Collections.Generic
open Chessie.ErrorHandling
open Paket.Logging
open InstallProcess

let selectiveUpdate force getSha1 getSortedVersionsF getPackageDetailsF (lockFile:LockFile) (dependenciesFile:DependenciesFile) updateMode semVerUpdateMode =
    let allVersions = Dictionary<PackageName,(SemVerInfo * (PackageSources.PackageSource list)) list>()
    let getSortedAndCachedVersionsF sources resolverStrategy groupName packageName : seq<SemVerInfo * PackageSources.PackageSource list> =
        match allVersions.TryGetValue(packageName) with
        | false,_ ->
            let versions = 
                verbosefn "  - fetching versions for %O" packageName
                getSortedVersionsF sources resolverStrategy groupName packageName

            if Seq.isEmpty versions then
                failwithf "Couldn't retrieve versions for %O." packageName
            allVersions.Add(packageName,versions)
            versions
        | true,versions -> versions
        |> List.toSeq
        
    let dependenciesFile =
        let processFile createRequirementF =
          lockFile.GetGroupedResolution()
          |> Map.fold (fun (dependenciesFile:DependenciesFile) (groupName,packageName) resolvedPackage -> 
                             dependenciesFile.AddFixedPackage(groupName,packageName,createRequirementF resolvedPackage.Version)) dependenciesFile
    
        let formatPrerelease (v:SemVerInfo) =
            match v.PreRelease with
            | Some p -> sprintf " %O" p
            | None -> ""

        match semVerUpdateMode with
        | SemVerUpdateMode.NoRestriction -> dependenciesFile
        | SemVerUpdateMode.KeepMajor -> processFile (fun v -> sprintf "~> %d.%d" v.Major v.Minor + formatPrerelease v)
        | SemVerUpdateMode.KeepMinor -> processFile (fun v -> sprintf "~> %d.%d.%d" v.Major v.Minor v.Patch + formatPrerelease v)
        | SemVerUpdateMode.KeepPatch -> processFile (fun v -> sprintf "~> %d.%d.%d.%s" v.Major v.Minor v.Patch v.Build + formatPrerelease v)

    let getVersionsF,getPackageDetailsF,groupsToUpdate =
        let changes,groups =
            match updateMode with
            | UpdateAll ->
                let changes =
                    lockFile.GetGroupedResolution()
                    |> Seq.map (fun k -> k.Key)
                    |> Set.ofSeq

                changes,dependenciesFile.Groups
            | UpdateGroup groupName ->
                let changes =
                    lockFile.GetGroupedResolution()
                    |> Seq.map (fun k -> k.Key)
                    |> Seq.filter (fun (g,_) -> g = groupName)
                    |> Set.ofSeq

                let groups =
                    dependenciesFile.Groups
                    |> Map.filter (fun k _ -> k = groupName)

                changes,groups
            | UpdateFiltered (groupName, filter) ->
                let changes =
                    lockFile.GetGroupedResolution()
                    |> Seq.map (fun k -> k.Key)
                    |> Seq.filter (fun (g,_) -> g = groupName)
                    |> Seq.filter (fun (_, p) -> filter.Match p)
                    |> Set.ofSeq
                    |> fun s -> 
                        match filter with
                        | PackageFilter.PackageName name -> Set.add (groupName,name) s
                        | _ -> s
                    

                let groups =
                    dependenciesFile.Groups
                    |> Map.filter (fun k _ -> k = groupName || changes |> Seq.exists (fun (g,_) -> g = k))

                changes,groups
            | Install ->
                let nuGetChanges = DependencyChangeDetection.findNuGetChangesInDependenciesFile(dependenciesFile,lockFile)
                let nuGetChangesPerGroup =
                    nuGetChanges
                    |> Seq.groupBy fst
                    |> Map.ofSeq

                let remoteFileChanges = DependencyChangeDetection.findRemoteFileChangesInDependenciesFile(dependenciesFile,lockFile)
                let remoteFileChangesPerGroup =
                    remoteFileChanges
                    |> Seq.groupBy fst
                    |> Map.ofSeq

                let hasNuGetChanges groupName =
                    match nuGetChangesPerGroup |> Map.tryFind groupName with
                    | None -> false
                    | Some x -> Seq.isEmpty x |> not

                let hasRemoteFileChanges groupName =
                    match remoteFileChangesPerGroup |> Map.tryFind groupName with
                    | None -> false
                    | Some x -> Seq.isEmpty x |> not

                let hasChangedSettings groupName =
                    match dependenciesFile.Groups |> Map.tryFind groupName with
                    | None -> true
                    | Some dependenciesFileGroup -> 
                        match lockFile.Groups |> Map.tryFind groupName with
                        | None -> true
                        | Some lockFileGroup -> dependenciesFileGroup.Options <> lockFileGroup.Options

                let hasChanges groupName _ = 
                    let hasChanges = hasChangedSettings groupName || hasNuGetChanges groupName || hasRemoteFileChanges groupName
                    if not hasChanges then
                        tracefn "Skipping resolver for group %O since it is already up-to-date" groupName
                    hasChanges

                let groups =
                    dependenciesFile.Groups
                    |> Map.filter hasChanges

                nuGetChanges,groups

        let preferredVersions = 
            DependencyChangeDetection.GetPreferredNuGetVersions(dependenciesFile,lockFile)
            |> Map.map (fun (groupName,packageName) (v,s) -> v,s :: (List.map PackageSources.PackageSource.FromCache (dependenciesFile.GetGroup(groupName).Caches)))

        let getVersionsF sources resolverStrategy groupName packageName = 
            seq { 
                match preferredVersions |> Map.tryFind (groupName, packageName), resolverStrategy with
                | Some x, ResolverStrategy.Min -> yield x
                | Some x, _ -> 
                    if not (changes |> Set.contains (groupName, packageName)) then
                        yield x
                | _ -> ()
                yield! getSortedAndCachedVersionsF sources resolverStrategy groupName packageName
            } |> Seq.cache

        let getPackageDetailsF sources groupName packageName version =
            let exploredPackage:PackageDetails = getPackageDetailsF sources groupName packageName version
            match preferredVersions |> Map.tryFind (groupName,packageName) with
            | Some (preferedVersion,_) when version = preferedVersion -> { exploredPackage with Unlisted = false }
            | _ -> exploredPackage

        getVersionsF,getPackageDetailsF,groups

    let resolution = dependenciesFile.Resolve(force, getSha1, getVersionsF, getPackageDetailsF, groupsToUpdate, updateMode)

    let groups = 
        dependenciesFile.Groups
        |> Map.map (fun groupName dependenciesGroup -> 
                match resolution |> Map.tryFind groupName with
                | Some group ->
                    let model = group.ResolvedPackages.GetModelOrFail()
                    for x in model do
                        if x.Value.Unlisted then
                            traceWarnfn "The owner of %O %A has unlisted the package. This could mean that the package version is deprecated or shouldn't be used anymore." x.Value.Name x.Value.Version

                    { Name = dependenciesGroup.Name
                      Options = dependenciesGroup.Options
                      Resolution = model
                      RemoteFiles = group.ResolvedSourceFiles }
                | None -> lockFile.GetGroup groupName) // just copy from lockfile
    
    LockFile(lockFile.FileName, groups),groupsToUpdate

let detectProjectFrameworksForDependenciesFile (dependenciesFile:DependenciesFile) =
    let root = Path.GetDirectoryName dependenciesFile.FileName
    let groups =
        let targetFrameworks = lazy (
            InstallProcess.findAllReferencesFiles root |> returnOrFail
            |> List.map (fun (p,_) -> 
                match p with 
                | ProjectType.Project p ->
                    match p.GetTargetFramework() with
                    | Some fw -> Requirements.FrameworkRestriction.Exactly fw
                    | None -> failwithf "Could not detect target framework for project %s" p.FileName
                | ProjectType.ProjectJson p -> Requirements.FrameworkRestriction.Exactly (FrameworkIdentifier.DNXCore FrameworkVersion.V5_0))
            |> List.distinct)

        dependenciesFile.Groups
        |> Map.map (fun groupName group -> 
            let restrictions =
                match group.Options.Settings.FrameworkRestrictions with
                | Requirements.FrameworkRestrictions.AutoDetectFramework ->
                    Requirements.FrameworkRestrictions.FrameworkRestrictionList (targetFrameworks.Force())
                | x -> x

            let settings = { group.Options.Settings with FrameworkRestrictions = restrictions }
            let options = { group.Options with Settings = settings }
            { group with Options = options })

    DependenciesFile(dependenciesFile.FileName,groups,dependenciesFile.Lines)

let SelectiveUpdate(dependenciesFile : DependenciesFile, updateMode, semVerUpdateMode, force) =
    let lockFileName = DependenciesFile.FindLockfile dependenciesFile.FileName
    let oldLockFile,updateMode =
        if (updateMode = UpdateMode.UpdateAll && semVerUpdateMode = SemVerUpdateMode.NoRestriction) || not lockFileName.Exists then
            LockFile.Parse(lockFileName.FullName, [||]),UpdateAll
        else
            LockFile.LoadFrom lockFileName.FullName,updateMode

    let getSha1 origin owner repo branch auth = RemoteDownload.getSHA1OfBranch origin owner repo branch auth |> Async.RunSynchronously
    let root = Path.GetDirectoryName dependenciesFile.FileName
    let inline getVersionsF sources resolverStrategy groupName packageName = 
        let versions = NuGetV2.GetVersions force root (sources, packageName)
        match resolverStrategy with
        | ResolverStrategy.Max -> List.sortDescending versions
        | ResolverStrategy.Min -> List.sort versions

    let dependenciesFile = detectProjectFrameworksForDependenciesFile dependenciesFile

    let lockFile,updatedGroups =
        selectiveUpdate
            force 
            getSha1
            getVersionsF
            (NuGetV2.GetPackageDetails root force)
            oldLockFile 
            dependenciesFile 
            updateMode
            semVerUpdateMode
    let hasChanged = lockFile.Save()
    lockFile,hasChanged,updatedGroups

/// Smart install command
let SmartInstall(dependenciesFile, updateMode, options : UpdaterOptions) =
    let lockFile,hasChanged,updatedGroups = SelectiveUpdate(dependenciesFile, updateMode, options.Common.SemVerUpdateMode, options.Common.Force)

    let root = Path.GetDirectoryName dependenciesFile.FileName
    let projectsAndReferences = InstallProcess.findAllReferencesFiles root |> returnOrFail

    if not options.NoInstall then
<<<<<<< HEAD
        InstallProcess.InstallIntoProjects(options.Common, hasChanged, dependenciesFile, lockFile, projectsAndReferences, updatedGroups)
        GarbageCollection.CleanUp(root, dependenciesFile, lockFile)
=======
        let forceTouch = hasChanged && options.Common.TouchAffectedRefs
        InstallProcess.InstallIntoProjects(options.Common, forceTouch, dependenciesFile, lockFile, projectsAndReferences)
>>>>>>> 303ceaf3

/// Update a single package command
let UpdatePackage(dependenciesFileName, groupName, packageName : PackageName, newVersion, options : UpdaterOptions) =
    let dependenciesFile = DependenciesFile.ReadFromFile(dependenciesFileName)

    if not <| dependenciesFile.HasPackage(groupName, packageName) then
        failwithf "Package %O was not found in paket.dependencies in group %O." packageName groupName

    let dependenciesFile =
        match newVersion with
        | Some v -> dependenciesFile.UpdatePackageVersion(groupName,packageName, v)
        | None -> 
            tracefn "Updating %O in %s group %O" packageName dependenciesFileName groupName
            dependenciesFile

    let filter = PackageFilter.ofName packageName

    SmartInstall(dependenciesFile, UpdateFiltered(groupName, filter), options)

/// Update a filtered list of packages
let UpdateFilteredPackages(dependenciesFileName, groupName, packageName : string, newVersion, options : UpdaterOptions) =
    let dependenciesFile = DependenciesFile.ReadFromFile(dependenciesFileName)

    let filter = PackageFilter.PackageFilter(packageName.ToString())

    let dependenciesFile =
        match newVersion with
        | Some v -> dependenciesFile.UpdatePackageVersion(groupName,PackageName packageName, v)
        | None -> 
            tracefn "Updating %O in %s group %O" packageName dependenciesFileName groupName
            dependenciesFile

    SmartInstall(dependenciesFile, UpdateFiltered(groupName, filter), options)

/// Update a single group command
let UpdateGroup(dependenciesFileName, groupName,  options : UpdaterOptions) =
    let dependenciesFile = DependenciesFile.ReadFromFile(dependenciesFileName)

    if not <| dependenciesFile.Groups.ContainsKey groupName then

        failwithf "Group %O was not found in paket.dependencies." groupName
    tracefn "Updating group %O in %s" groupName dependenciesFileName

    SmartInstall(dependenciesFile, UpdateGroup groupName, options)

/// Update command
let Update(dependenciesFileName, options : UpdaterOptions) =
    let dependenciesFile = DependenciesFile.ReadFromFile(dependenciesFileName)
    
    SmartInstall(dependenciesFile, UpdateAll, options)<|MERGE_RESOLUTION|>--- conflicted
+++ resolved
@@ -236,13 +236,9 @@
     let projectsAndReferences = InstallProcess.findAllReferencesFiles root |> returnOrFail
 
     if not options.NoInstall then
-<<<<<<< HEAD
-        InstallProcess.InstallIntoProjects(options.Common, hasChanged, dependenciesFile, lockFile, projectsAndReferences, updatedGroups)
+        let forceTouch = hasChanged && options.Common.TouchAffectedRefs
+        InstallProcess.InstallIntoProjects(options.Common, forceTouch, dependenciesFile, lockFile, projectsAndReferences, updatedGroups)
         GarbageCollection.CleanUp(root, dependenciesFile, lockFile)
-=======
-        let forceTouch = hasChanged && options.Common.TouchAffectedRefs
-        InstallProcess.InstallIntoProjects(options.Common, forceTouch, dependenciesFile, lockFile, projectsAndReferences)
->>>>>>> 303ceaf3
 
 /// Update a single package command
 let UpdatePackage(dependenciesFileName, groupName, packageName : PackageName, newVersion, options : UpdaterOptions) =
