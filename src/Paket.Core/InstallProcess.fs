﻿/// Contains methods for the install process.
module Paket.InstallProcess

open Paket
open Chessie.ErrorHandling
open Paket.Domain
open Paket.Logging
open Paket.BindingRedirects
open Paket.ModuleResolver
open Paket.PackageResolver
open System.IO
open FSharp.Polyfill
open System.Reflection
open Paket.PackagesConfigFile
open Paket.Requirements
open System.Collections.Generic
open System.Collections.Concurrent

let updatePackagesConfigFile (model: Map<GroupName*PackageName,SemVerInfo*InstallSettings>) packagesConfigFileName =
    let packagesInConfigFile = PackagesConfigFile.Read packagesConfigFileName

    let packagesInModel =
        model
        |> Seq.filter (fun kv -> defaultArg (snd kv.Value).IncludeVersionInPath false)
        |> Seq.map (fun kv ->
            let settings,version = kv.Value
            { Id = (snd kv.Key).ToString()
              Version = fst kv.Value
              TargetFramework = None })
        |> Seq.toList

    if packagesInModel <> [] then
        packagesInConfigFile
        |> Seq.filter (fun p -> packagesInModel |> Seq.exists (fun p' -> p'.Id = p.Id) |> not)
        |> Seq.append packagesInModel
        |> PackagesConfigFile.Save packagesConfigFileName

let findPackageFolder root (groupName,packageName) (version,settings) =
    let includeVersionInPath = defaultArg settings.IncludeVersionInPath false
    let lowerName = (packageName.ToString() + if includeVersionInPath then "." + version.ToString() else "").ToLower()
    let di = DirectoryInfo(Path.Combine(root, Constants.PackagesFolderName))
    let targetFolder = getTargetFolder root groupName packageName version includeVersionInPath
    let direct = DirectoryInfo(targetFolder)
    if direct.Exists then direct else
    match di.GetDirectories() |> Seq.tryFind (fun subDir -> subDir.FullName.ToLower().EndsWith(lowerName)) with
    | Some x -> x
    | None -> failwithf "Package directory for package %O was not found." packageName


let contentFileBlackList : list<(FileInfo -> bool)> = [
    fun f -> f.Name = "_._"
    fun f -> f.Name.EndsWith(".transform")
    fun f -> f.Name.EndsWith(".pp")
    fun f -> f.Name.EndsWith(".tt")
    fun f -> f.Name.EndsWith(".ttinclude")
]

let processContentFiles root project (usedPackages:Map<_,_>) gitRemoteItems options =
    let contentFiles = System.Collections.Generic.HashSet<_>()
    let nuGetFileItems =
        let packageDirectoriesWithContent =
            usedPackages
            |> Seq.map (fun kv -> kv.Key,kv.Value,defaultArg (snd kv.Value).OmitContent ContentCopySettings.Overwrite)
            |> Seq.filter (fun (_,_,setting) -> setting <> ContentCopySettings.Omit)
            |> Seq.map (fun (key,v,s) -> s,findPackageFolder root key v)
            |> Seq.choose (fun (settings,packageDir) ->
                    packageDir.GetDirectories("Content")
                    |> Array.append (packageDir.GetDirectories("content"))
                    |> Array.tryFind (fun _ -> true)
                    |> Option.map (fun x -> x,settings))
            |> Seq.toList

        let copyContentFiles (project : ProjectFile, packagesWithContent) =
            let onBlackList (fi : FileInfo) = contentFileBlackList |> List.exists (fun rule -> rule(fi))

            let rec copyDirContents (fromDir : DirectoryInfo, settings, toDir : Lazy<DirectoryInfo>) =
                fromDir.GetDirectories() |> Array.toList
                |> List.collect (fun subDir -> copyDirContents(subDir, settings, lazy toDir.Force().CreateSubdirectory(subDir.Name)))
                |> List.append
                    (fromDir.GetFiles()
                        |> Array.toList
                        |> List.filter (fun file ->
                            if onBlackList file then false else
                            if file.Name = "paket.references" then traceWarnfn "You can't use paket.references as a content file in the root of a project. Please take a look at %s" file.FullName; false else true)
                        |> List.map (fun file ->
                            let overwrite = settings = ContentCopySettings.Overwrite
                            let target = FileInfo(Path.Combine(toDir.Force().FullName, file.Name))
                            contentFiles.Add(target.FullName) |> ignore
                            if overwrite || not target.Exists then
                                file.CopyTo(target.FullName, true)
                            else target))

            packagesWithContent
            |> List.collect (fun (packageDir,settings) -> 
                copyDirContents (packageDir, settings, lazy (DirectoryInfo(Path.GetDirectoryName(project.FileName)))))

        copyContentFiles(project, packageDirectoriesWithContent)
        |> List.map (fun file ->
                            { BuildAction = project.DetermineBuildAction file.Name
                              Include = createRelativePath project.FileName file.FullName
                              Link = None })

    let removeCopiedFiles (project: ProjectFile) =
        let rec removeEmptyDirHierarchy (dir : DirectoryInfo) =
            if dir.Exists && dir.EnumerateFileSystemInfos() |> Seq.isEmpty then
                dir.Delete()
                removeEmptyDirHierarchy dir.Parent

        let removeFilesAndTrimDirs (files: FileInfo list) =
            for f in files do
                if f.Exists then
                    f.Delete()

            let dirsPathsDeepestFirst =
                files
                |> List.map (fun f -> f.Directory.FullName)
                |> List.distinct
                |> List.rev

            for dirPath in dirsPathsDeepestFirst do
                removeEmptyDirHierarchy (DirectoryInfo dirPath)

        project.GetPaketFileItems()
        |> List.filter (fun fi -> not <| fi.FullName.Contains(Constants.PaketFilesFolderName) && not (contentFiles.Contains(fi.FullName)) && fi.Name <> "paket.references")
        |> removeFilesAndTrimDirs

    removeCopiedFiles project

    project.UpdateFileItems(gitRemoteItems @ nuGetFileItems, options.Hard)


let CreateInstallModel(root, groupName, sources, force, package) =
    async {
        let! (package, files, targetsFiles, analyzerFiles) = RestoreProcess.ExtractPackage(root, groupName, sources, force, package)
        let nuspec = Nuspec.Load(root,groupName,package.Version,defaultArg package.Settings.IncludeVersionInPath false,package.Name)
        let files = files |> Array.map (fun fi -> fi.FullName)
        let targetsFiles = targetsFiles |> Array.map (fun fi -> fi.FullName)
        let analyzerFiles = analyzerFiles |> Array.map (fun fi -> fi.FullName)
        let model = InstallModel.CreateFromLibs(package.Name, package.Version, package.Settings.FrameworkRestrictions, files, targetsFiles, analyzerFiles, nuspec)
        return (groupName,package.Name), (package,model)
    }

/// Restores the given packages from the lock file.
<<<<<<< HEAD
let CreateModel(root, force, dependenciesFile:DependenciesFile, lockFile : LockFile, packages:Set<GroupName*PackageName>, updatedGroups:Map<_,_>) =
    let sourceFileDownloads = 
        [|for kv in lockFile.Groups do
            let files = if updatedGroups |> Map.containsKey kv.Key then [] else kv.Value.RemoteFiles
            if List.isEmpty files |> not then
                yield RemoteDownload.DownloadSourceFiles(root, kv.Key, force, files) |]
        |> Async.Parallel

    let packageDownloads =
        lockFile.Groups
        |> Seq.map (fun kv' -> 
            let sources = dependenciesFile.Groups.[kv'.Key].Sources
            kv'.Value.Resolution
            |> Map.filter (fun name _ -> packages.Contains(kv'.Key,name))
            |> Seq.map (fun kv -> CreateInstallModel(root,kv'.Key,sources,force,kv.Value)))
        |> Seq.concat
        |> Seq.toArray
        |> Async.Parallel

    let _,extractedPackages =
        Async.Parallel(sourceFileDownloads,packageDownloads)
        |> Async.RunSynchronously

    extractedPackages
=======
let CreateModel(root, force, dependenciesFile:DependenciesFile, lockFile : LockFile, packages:Set<GroupName*PackageName>) =
    [|for kv in lockFile.Groups -> RemoteDownload.DownloadSourceFiles(root, kv.Key, force, kv.Value.RemoteFiles) |]
    |> Async.Parallel
    |> Async.RunSynchronously
    |> ignore

    lockFile.Groups
    |> Seq.map (fun kv' -> 
        let sources = dependenciesFile.Groups.[kv'.Key].Sources
        kv'.Value.Resolution
        |> Map.filter (fun name _ -> packages.Contains(kv'.Key,name))
        |> Seq.map (fun kv -> CreateInstallModel(root,kv'.Key,sources,force,kv.Value) |> Async.RunSynchronously))
    |> Seq.concat
    |> Seq.toArray

>>>>>>> 77a7c029

/// Applies binding redirects for all strong-named references to all app. and web.config files.
let private applyBindingRedirects (loadedLibs:Dictionary<_,_>) isFirstGroup createNewBindingFiles cleanBindingRedirects redirects root groupName findDependencies extractedPackages =
    let dependencyGraph = ConcurrentDictionary<_,Set<_>>()
    let projects = ConcurrentDictionary<_,ProjectFile option>();
    let referenceFiles = ConcurrentDictionary<_,ReferencesFile option>();
    let referenceFile (projectFile : ProjectFile) =
        let referenceFile (projectFile : ProjectFile) =
            ProjectFile.FindReferencesFile (FileInfo projectFile.FileName)
            |> Option.map ReferencesFile.FromFile
        referenceFiles.GetOrAdd(projectFile, referenceFile)

    let rec dependencies (projectFile : ProjectFile) =
        match referenceFile projectFile with
        | Some referenceFile -> 
            projectFile.GetInterProjectDependencies()
            |> Seq.map (fun r -> projects.GetOrAdd(r.Path, ProjectFile.TryLoad))
            |> Seq.choose id
            |> Seq.collect (fun p -> dependencyGraph.GetOrAdd(p, dependencies))
            |> Seq.append (
                referenceFile.Groups
                |> Seq.filter (fun g -> g.Key = groupName)
                |> Seq.collect (fun g -> g.Value.NugetPackages |> List.map (fun p -> (groupName,p.Name)))
                |> Seq.collect findDependencies)
            |> Set.ofSeq
        | None -> Set.empty

    let bindingRedirects (projectFile : ProjectFile) =
        let referenceFile = referenceFile projectFile
        let dependencies = dependencyGraph.GetOrAdd(projectFile, dependencies)
        let redirectsFromReference packageName =
            referenceFile
            |> Option.bind (fun r ->
                r.Groups
                |> Seq.filter (fun g -> g.Key = groupName)
                |> Seq.collect (fun g -> g.Value.NugetPackages)
                |> Seq.tryFind (fun p -> p.Name = packageName)
                |> Option.bind (fun p -> p.Settings.CreateBindingRedirects))

        let assemblies =
            extractedPackages
            |> Seq.map (fun (model,redirects) -> (model, redirectsFromReference model.PackageName |> Option.fold (fun _ x -> Some x) redirects))
            |> Seq.filter (fun (model,_) -> dependencies |> Set.contains model.PackageName)
            |> Seq.collect (fun (model,redirects) -> model.GetLibReferences(projectFile.GetTargetProfile()) |> Seq.map (fun lib -> lib,redirects))
            |> Seq.groupBy (fun (p,_) -> FileInfo(p).Name)
            |> Seq.choose(fun (_,librariesForPackage) ->
                librariesForPackage
                |> Seq.choose(fun (library,redirects) ->
                    try
                        let key = FileInfo(library).FullName.ToLowerInvariant()
                        let assembly = 
                            match loadedLibs.TryGetValue key with
                            | true,v -> v
                            | _ -> 
                                let v = Assembly.ReflectionOnlyLoadFrom library
                                loadedLibs.Add(key,v)
                                v

                        Some (assembly, BindingRedirects.getPublicKeyToken assembly, assembly.GetReferencedAssemblies(), redirects)
                    with exn -> None)
                |> Seq.sortBy(fun (assembly,_,_,_) -> assembly.GetName().Version)
                |> Seq.toList
                |> List.rev
                |> function | head :: _ -> Some head | _ -> None)
            |> Seq.cache

        assemblies
        |> Seq.choose (fun (assembly,token,refs,redirects) -> token |> Option.map (fun token -> (assembly,token,refs,redirects)))
        |> Seq.filter (fun (_,_,_,packageRedirects) -> defaultArg ((packageRedirects |> Option.map ((<>) Off)) ++ redirects) false)
        |> Seq.filter (fun (assembly,_,refs,redirects) -> 
            redirects = Some Force
            || assemblies
            |> Seq.collect (fun (_,_,refs,_) -> refs)
            |> Seq.filter (fun a -> assembly.GetName().Name = a.Name)
            |> Seq.exists (fun a -> assembly.GetName().Version > a.Version))
        |> Seq.map(fun (assembly, token,_,_) ->
            { BindingRedirect.AssemblyName = assembly.GetName().Name
              Version = assembly.GetName().Version.ToString()
              PublicKeyToken = token
              Culture = None })
        |> Seq.sort

    if redirects <> Some false then
        applyBindingRedirectsToFolder isFirstGroup createNewBindingFiles cleanBindingRedirects root bindingRedirects

let findAllReferencesFiles root =
    root
    |> ProjectFile.FindAllProjects
    |> Array.map (fun p ->
        match ProjectFile.FindReferencesFile(FileInfo p.FileName) with
        | Some fileName -> 
                try
                    ok <| (p, ReferencesFile.FromFile fileName)
                with _ ->
                    fail <| ReferencesFileParseError (FileInfo fileName)
        | None ->
            let fileName = 
                let fi = FileInfo(p.FileName)
                Path.Combine(fi.Directory.FullName,Constants.ReferencesFile)

            ok <| (p, ReferencesFile.New fileName))
     |> collect

/// Installs all packages from the lock file.
let InstallIntoProjects(options : InstallerOptions, dependenciesFile, lockFile : LockFile, projectsAndReferences : (ProjectFile * ReferencesFile) list, updatedGroups) =
    let packagesToInstall =
        if options.OnlyReferenced then
            projectsAndReferences
            |> List.map (fun (_, referencesFile)->
                referencesFile
                |> lockFile.GetPackageHull
                |> Seq.map (fun p -> p.Key))
            |> Seq.concat
        else
            lockFile.GetGroupedResolution()
            |> Seq.map (fun kv -> kv.Key)

    let root = Path.GetDirectoryName lockFile.FileName
    let model = CreateModel(root, options.Force, dependenciesFile, lockFile, Set.ofSeq packagesToInstall, updatedGroups) |> Map.ofArray
    let lookup = lockFile.GetDependencyLookupTable()

    for project, referenceFile in projectsAndReferences do
        verbosefn "Installing to %s" project.FileName
        
        let usedPackages =
            referenceFile.Groups
            |> Seq.map (fun kv ->
                kv.Value.NugetPackages
                |> Seq.map (fun ps ->
                    let group = 
                        match lockFile.Groups |> Map.tryFind kv.Key with
                        | Some g -> g
                        | None -> failwithf "%s uses the group %O, but this group was not found in paket.lock." referenceFile.FileName kv.Key

                    let package = 
                        match model |> Map.tryFind (kv.Key, ps.Name) with
                        | Some (p,_) -> p
                        | None -> failwithf "%s uses NuGet package %O, but it was not found in the paket.lock file in group %O." referenceFile.FileName ps.Name kv.Key

                    let resolvedSettings = 
                        [package.Settings; group.Options.Settings] 
                        |> List.fold (+) ps.Settings
                    (kv.Key,ps.Name), (package.Version,resolvedSettings)))
            |> Seq.concat
            |> Map.ofSeq

        let usedPackages =
            let d = ref usedPackages

            /// we want to treat the settings from the references file through the computation so that it can be used as the base that 
            /// the other settings modify. In this way we ensure that references files can override the dependencies file, which in turn overrides the lockfile.
            let usedPackageDependencies = 
                usedPackages 
                |> Seq.collect (fun u -> lookup.[u.Key] |> Seq.map (fun i -> fst u.Key, u.Value, i))
                |> Seq.choose (fun (groupName,(_,parentSettings), dep) -> 
                    let group = 
                        match lockFile.Groups |> Map.tryFind groupName with
                        | Some g -> g
                        | None -> failwithf "%s uses the group %O, but this group was not found in paket.lock." referenceFile.FileName groupName

                    match group.Resolution |> Map.tryFind dep with
                    | None -> None
                    | Some p -> 
                        let resolvedSettings = 
                            [p.Settings; group.Options.Settings] 
                            |> List.fold (+) parentSettings
                        Some ((groupName,p.Name), (p.Version,resolvedSettings)) )

            for key,settings in usedPackageDependencies do
                if (!d).ContainsKey key |> not then
                  d := Map.add key settings !d

            !d

        project.UpdateReferences(model, usedPackages, options.Hard)
        
        Path.Combine(FileInfo(project.FileName).Directory.FullName, Constants.PackagesConfigFile)
        |> updatePackagesConfigFile usedPackages 

        let gitRemoteItems =
            referenceFile.Groups
            |> Seq.map (fun kv ->
                kv.Value.RemoteFiles
                |> List.map (fun file ->
                    let link = if file.Link = "." then Path.GetFileName file.Name else Path.Combine(file.Link, Path.GetFileName file.Name)
                    let remoteFilePath = 
                        if verbose then
                            tracefn "FileName: %s " file.Name 
    
                        let lockFileReference =
                            match lockFile.Groups |> Map.tryFind kv.Key with
                            | None -> None
                            | Some group ->
                                group.RemoteFiles
                                |> Seq.tryFind (fun f -> Path.GetFileName(f.Name) = file.Name)
    
                        match lockFileReference with
                        | Some file -> file.FilePath(root,kv.Key)
                        | None -> failwithf "%s references file %s in group %O, but it was not found in the paket.lock file." referenceFile.FileName file.Name kv.Key
    
                    let linked = defaultArg file.Settings.Link true
  
                    let buildAction = project.DetermineBuildActionForRemoteItems file.Name
                    if buildAction <> BuildAction.Reference && linked then
                        { BuildAction = buildAction
                          Include = createRelativePath project.FileName remoteFilePath
                          Link = Some link }
                    else
                        { BuildAction = buildAction
                          Include =
                            if buildAction = BuildAction.Reference then
                                 createRelativePath project.FileName remoteFilePath
                            else
                                let toDir = Path.GetDirectoryName(project.FileName)
                                let targetFile = FileInfo(Path.Combine(toDir,link))
                                if targetFile.Directory.Exists |> not then
                                    targetFile.Directory.Create()
    
                                File.Copy(remoteFilePath,targetFile.FullName)
                                createRelativePath project.FileName targetFile.FullName
                          Link = None }))
            |> List.concat

        processContentFiles root project usedPackages gitRemoteItems options
        project.Save()
        let loadedLibs = new Dictionary<_,_>()

        let first = ref true

        let redirects =
            match options.Redirects with
            | true -> Some true
            | false -> None

        for g in lockFile.Groups do
            let group = g.Value
            model
            |> Seq.filter (fun kv -> (fst kv.Key) = g.Key)
            |> Seq.map (fun kv ->
                let packageRedirects =
                    group.Resolution
                    |> Map.tryFind (snd kv.Key)
                    |> Option.bind (fun p -> p.Settings.CreateBindingRedirects)

                (snd kv.Value,packageRedirects))
            |> applyBindingRedirects loadedLibs !first options.CreateNewBindingFiles options.Hard (g.Value.Options.Redirects ++ redirects) (FileInfo project.FileName).Directory.FullName g.Key lockFile.GetAllDependenciesOf
            first := false

/// Installs all packages from the lock file.
let Install(options : InstallerOptions, dependenciesFile, lockFile : LockFile, updatedGroups) =
    let root = FileInfo(lockFile.FileName).Directory.FullName
    let projects = findAllReferencesFiles root |> returnOrFail
    InstallIntoProjects(options, dependenciesFile, lockFile, projects, updatedGroups)<|MERGE_RESOLUTION|>--- conflicted
+++ resolved
@@ -141,34 +141,11 @@
     }
 
 /// Restores the given packages from the lock file.
-<<<<<<< HEAD
 let CreateModel(root, force, dependenciesFile:DependenciesFile, lockFile : LockFile, packages:Set<GroupName*PackageName>, updatedGroups:Map<_,_>) =
-    let sourceFileDownloads = 
-        [|for kv in lockFile.Groups do
+    [|for kv in lockFile.Groups do
             let files = if updatedGroups |> Map.containsKey kv.Key then [] else kv.Value.RemoteFiles
             if List.isEmpty files |> not then
                 yield RemoteDownload.DownloadSourceFiles(root, kv.Key, force, files) |]
-        |> Async.Parallel
-
-    let packageDownloads =
-        lockFile.Groups
-        |> Seq.map (fun kv' -> 
-            let sources = dependenciesFile.Groups.[kv'.Key].Sources
-            kv'.Value.Resolution
-            |> Map.filter (fun name _ -> packages.Contains(kv'.Key,name))
-            |> Seq.map (fun kv -> CreateInstallModel(root,kv'.Key,sources,force,kv.Value)))
-        |> Seq.concat
-        |> Seq.toArray
-        |> Async.Parallel
-
-    let _,extractedPackages =
-        Async.Parallel(sourceFileDownloads,packageDownloads)
-        |> Async.RunSynchronously
-
-    extractedPackages
-=======
-let CreateModel(root, force, dependenciesFile:DependenciesFile, lockFile : LockFile, packages:Set<GroupName*PackageName>) =
-    [|for kv in lockFile.Groups -> RemoteDownload.DownloadSourceFiles(root, kv.Key, force, kv.Value.RemoteFiles) |]
     |> Async.Parallel
     |> Async.RunSynchronously
     |> ignore
@@ -182,7 +159,6 @@
     |> Seq.concat
     |> Seq.toArray
 
->>>>>>> 77a7c029
 
 /// Applies binding redirects for all strong-named references to all app. and web.config files.
 let private applyBindingRedirects (loadedLibs:Dictionary<_,_>) isFirstGroup createNewBindingFiles cleanBindingRedirects redirects root groupName findDependencies extractedPackages =
