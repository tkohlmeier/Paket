﻿module Paket.RemoteDownload

open Paket
open Newtonsoft.Json.Linq
open System
open System.IO
open Paket.Logging
open Paket.ModuleResolver
open System.IO.Compression
open Paket.Domain
open Paket.Git.CommandHelper

let private githubCache = System.Collections.Concurrent.ConcurrentDictionary<_, _>()

let private lookupDocument (auth,url : string)  = async {
    let key = auth,url
    match githubCache.TryGetValue key with
    | true, document -> return document
    | _ ->
        let! document = safeGetFromUrl(auth, url, null)
        githubCache.TryAdd(key, document) |> ignore
        return document
    }

let private auth key url = 
    key
    |> Option.bind (fun key -> ConfigFile.GetAuthenticationForUrl key url)


// Gets the sha1 of a branch
let getSHA1OfBranch origin owner project (versionRestriction:VersionRestriction) authKey = 
    async { 
        match origin with
        | ModuleResolver.Origin.GitHubLink -> 
            let branch = ModuleResolver.getVersionRequirement versionRestriction
            let url = sprintf "https://api.github.com/repos/%s/%s/commits/%s" owner project branch
            let! document = lookupDocument(auth authKey url,url)
            match document with
            | Some document ->
                let json = JObject.Parse(document)
                return json.["sha"].ToString()
            | None -> 
                failwithf "Could not find hash for %s" url
                return ""
        | ModuleResolver.Origin.GistLink ->
            let branch = ModuleResolver.getVersionRequirement versionRestriction
            let url = sprintf "https://api.github.com/gists/%s/%s" project branch
            let! document = lookupDocument(auth authKey url,url)
            match document with
            | Some document ->
                let json = JObject.Parse(document)
                let latest = json.["history"].First.["version"]
                return latest.ToString()
            | None -> 
                failwithf "Could not find hash for %s" url
                return ""
        | ModuleResolver.Origin.GitLink url ->
            return
                match versionRestriction with
                | VersionRestriction.NoVersionRestriction -> Git.Handling.getHashFromRemote url ""
                | VersionRestriction.Concrete branch -> Git.Handling.getHashFromRemote url branch
                | VersionRestriction.VersionRequirement vr -> 
                    let repoCacheFolder = Path.Combine(Constants.GitRepoCacheFolder,project)
                    Paket.Git.Handling.fetchCache repoCacheFolder url

                    let tags = Git.CommandHelper.runFullGitCommand repoCacheFolder "tag"
                    let matchingVersions =
                        tags
                        |> Array.choose (fun s -> try Some(SemVer.Parse s) with | _ -> None)
                        |> Array.filter vr.IsInRange

                    match matchingVersions with
                    | [||] -> failwithf "No tags in %s match %O. Tags: %A" url vr tags
                    | _ -> 
                        let tag = matchingVersions |> Array.max |> string 
                        match Git.Handling.getHash repoCacheFolder tag with
                        | None -> failwithf "Could not resolve hash for tag %s in %s." tag url
                        | Some hash -> hash

        | ModuleResolver.Origin.HttpLink _ -> return ""
    }

let private rawFileUrl owner project branch fileName =
    sprintf "https://raw.githubusercontent.com/%s/%s/%s/%s" owner project branch fileName

let private rawGistFileUrl owner project fileName =
    sprintf "https://gist.githubusercontent.com/%s/%s/raw/%s" owner project fileName

/// Gets a dependencies file from the remote source and tries to parse it.
let downloadDependenciesFile(force,rootPath,groupName,parserF,remoteFile:ModuleResolver.ResolvedSourceFile) = async {
    match remoteFile.Origin with
    | ModuleResolver.GitLink _ -> return parserF ""
    | _ ->
        let fi = FileInfo(remoteFile.Name)

        let dependenciesFileName = remoteFile.Name.Replace(fi.Name,Constants.DependenciesFileName)
        let destination = FileInfo(remoteFile.ComputeFilePath(rootPath,groupName,dependenciesFileName))

        let url = 
            match remoteFile.Origin with
            | ModuleResolver.GitHubLink -> 
                rawFileUrl remoteFile.Owner remoteFile.Project remoteFile.Commit dependenciesFileName
            | ModuleResolver.GistLink -> 
                rawGistFileUrl remoteFile.Owner remoteFile.Project dependenciesFileName
            | ModuleResolver.HttpLink url -> 
                url.Replace(remoteFile.Name,Constants.DependenciesFileName)
            | ModuleResolver.GitLink _ -> failwithf "Can't compute dependencies file url for %O" remoteFile

        let auth = 
            try
                remoteFile.AuthKey
                |> Option.bind (fun key -> ConfigFile.GetAuthenticationForUrl key url)
            with
            | _ -> None
  
        let exists =
            let di = destination.Directory
            let versionFile = FileInfo(Path.Combine(di.FullName, Constants.PaketVersionFileName))
            not force &&
              not (String.IsNullOrWhiteSpace remoteFile.Commit) && 
              destination.Exists &&
              versionFile.Exists && 
              File.ReadAllText(versionFile.FullName).Contains(remoteFile.Commit)

    
        if exists then
            return parserF (File.ReadAllText(destination.FullName))
        else
            let! result = lookupDocument(auth,url)

            let text,depsFile =
                match result with
                | Some text -> 
                        try
                            text,parserF text
                        with 
                        | _ -> "",parserF ""
                | _ -> "",parserF ""

            Directory.CreateDirectory(destination.FullName |> Path.GetDirectoryName) |> ignore
            File.WriteAllText(destination.FullName, text)

            return depsFile }


let rec DirectoryCopy(sourceDirName, destDirName, copySubDirs) =
    let dir = new DirectoryInfo(sourceDirName)
    let dirs = dir.GetDirectories()

    if not <| Directory.Exists(destDirName) then
        Directory.CreateDirectory(destDirName) |> ignore

    for file in dir.GetFiles() do
        file.CopyTo(Path.Combine(destDirName, file.Name), true) |> ignore

    // If copying subdirectories, copy them and their contents to new location. 
    if copySubDirs then
        for subdir in dirs do
            DirectoryCopy(subdir.FullName, Path.Combine(destDirName, subdir.Name), copySubDirs)

/// Retrieves RemoteFiles
let downloadRemoteFiles(remoteFile:ResolvedSourceFile,destination) = async {
    match remoteFile.Origin, remoteFile.Name with
    | Origin.GitLink cloneUrl, _ ->
        if not <| Utils.isMatchingPlatform remoteFile.OperatingSystemRestriction then () else
        let cloneUrl = cloneUrl.TrimEnd('/')
        
        let repoCacheFolder = Path.Combine(Constants.GitRepoCacheFolder,remoteFile.Project)
        let repoFolder = Path.Combine(destination,remoteFile.Project)
        let cacheCloneUrl = "file:///" + repoCacheFolder

        let branchName = sprintf "b%d" <| (repoFolder |> hash |> abs)

        Paket.Git.Handling.updateCache repoCacheFolder branchName cloneUrl remoteFile.Commit
        Paket.Git.Handling.checkoutToPaketFolder repoFolder cloneUrl cacheCloneUrl remoteFile.Commit

        match remoteFile.Command with
        | None -> ()
        | Some command ->
            
            let command,args =
                match command.IndexOf ' ' with
                | -1 -> command,""
                | p -> command.Substring(0,p),command.Substring(p+1)
            
            let command = 
                if Path.IsPathRooted command then command else
                let p = Path.Combine(repoFolder,command)
                if File.Exists p then p else command
            let tCommand = if String.IsNullOrEmpty args then command else command + " " + args

            try
                tracefn "Running \"%s\"" tCommand
                let processResult = 
                    ExecProcessAndReturnMessages (fun info ->
                        info.FileName <- command
                        info.WorkingDirectory <- repoFolder
                        info.Arguments <- args) gitTimeOut

                let ok,msg,errors = processResult.OK,processResult.Messages,toLines processResult.Errors
               
                let errorText = toLines msg + Environment.NewLine + errors
                if not ok then failwith errorText
                if ok && msg.Count = 0 then tracefn "Done." else
                if verbose then
                    msg |> Seq.iter (tracefn "%s")
            with 
            | exn -> failwithf "Could not run \"%s\".\r\nError: %s" tCommand exn.Message

            
    | Origin.GistLink, Constants.FullProjectSourceFileName ->
        tracefn "Downloading %O to %s" remoteFile destination
        let fi = FileInfo(destination)
        let projectPath = fi.Directory.FullName

        let url = sprintf "https://api.github.com/gists/%s/%s" remoteFile.Project remoteFile.Commit
        let authentication = auth remoteFile.AuthKey url
        let! document = getFromUrl(authentication, url, null)
        let json = JObject.Parse(document)
        let files = json.["files"] |> Seq.map (fun i -> i.First.["filename"].ToString(), i.First.["raw_url"].ToString())

        let task = 
            files |> Seq.map (fun (filename, url) -> 
                async {
                    let path = Path.Combine(projectPath,filename)
                    do! downloadFromUrl(None, url) path
                } 
            ) |> Async.Parallel
        task |> Async.RunSynchronously |> ignore

<<<<<<< HEAD
        // GIST currently does not support zip-packages, so now this fetches all files separately.
        // let downloadUrl = sprintf "https://gist.github.com/%s/%s/download" remoteFile.Owner remoteFile.Project //is a tar.gz

    | Origin.GitHubLink, Constants.FullProjectSourceFileName -> 
        tracefn "Downloading %O to %s" remoteFile destination
=======
    | SingleSourceFileOrigin.GitHubLink, Constants.FullProjectSourceFileName -> 
>>>>>>> 65e554eb
        let fi = FileInfo(destination)
        let projectPath = fi.Directory.FullName
        let zipFile = Path.Combine(projectPath,sprintf "%s.zip" remoteFile.Commit)
        let downloadUrl = sprintf "https://github.com/%s/%s/archive/%s.zip" remoteFile.Owner remoteFile.Project remoteFile.Commit
        let authentication = auth remoteFile.AuthKey downloadUrl
        CleanDir projectPath
        do! downloadFromUrl(authentication, downloadUrl) zipFile
        ZipFile.ExtractToDirectory(zipFile,projectPath)

        let source = Path.Combine(projectPath, sprintf "%s-%s" remoteFile.Project remoteFile.Commit)
        DirectoryCopy(source,projectPath,true)
    | Origin.GistLink, _ -> 
        tracefn "Downloading %O to %s" remoteFile destination
        let downloadUrl = rawGistFileUrl remoteFile.Owner remoteFile.Project remoteFile.Name
        let authentication = auth remoteFile.AuthKey downloadUrl
        return! downloadFromUrl(authentication, downloadUrl) destination
    | Origin.GitHubLink, _ ->
        tracefn "Downloading %O to %s" remoteFile destination
        let url = rawFileUrl remoteFile.Owner remoteFile.Project remoteFile.Commit remoteFile.Name
        let authentication = auth remoteFile.AuthKey url
        return! downloadFromUrl(authentication, url) destination
    | Origin.HttpLink(origin), _ ->
        tracefn "Downloading %O to %s" remoteFile destination
        let url = origin + remoteFile.Commit
        let authentication = auth remoteFile.AuthKey url
        match Path.GetExtension(destination).ToLowerInvariant() with
        | ".zip" ->
            let targetFolder = FileInfo(destination).Directory
            CleanDir targetFolder.FullName

            do! downloadFromUrl(authentication, url) destination
            ZipFile.ExtractToDirectory(destination, targetFolder.FullName)
        | _ -> do! downloadFromUrl(authentication, url) destination
}

let DownloadSourceFiles(rootPath, groupName, force, sourceFiles:ModuleResolver.ResolvedSourceFile list) =
    let remoteFiles,gitRepos = 
        sourceFiles
        |> List.partition (fun x -> match x.Origin with | GitLink _ -> false | _ -> true)

    let gitDownloads =
        gitRepos
        |> List.map (fun gitRepo ->
            async {
                let repoFolder = gitRepo.FilePath(rootPath,groupName)
                let destination = DirectoryInfo(repoFolder).Parent.FullName

                let isInCorrectVersion =
                    if force then false else
                    match Git.Handling.getCurrentHash repoFolder with
                    | Some hash -> hash = gitRepo.Commit
                    | None -> 
                        // something is wrong with the repo
                        Utils.deleteDir (DirectoryInfo repoFolder)
                        false

                if isInCorrectVersion then
                    verbosefn "%s is already up-to-date." repoFolder
                else
                    do! downloadRemoteFiles(gitRepo,destination) 
            })

    remoteFiles
    |> List.map (fun source ->
        let destination = source.FilePath(rootPath,groupName)
        let destinationDir = FileInfo(destination).Directory.FullName

        (destinationDir, source.Commit), (destination, source))
    |> List.groupBy fst
    |> List.sortBy (fst >> fst)
    |> List.map (fun ((destinationDir, version), sources) ->
        let versionFile = FileInfo(Path.Combine(destinationDir, Constants.PaketVersionFileName))
        let isInRightVersion = versionFile.Exists && File.ReadAllText(versionFile.FullName).Contains(version)

        if not isInRightVersion then
            CleanDir destinationDir

        (versionFile, version), sources)
<<<<<<< HEAD
    |> List.map (fun ((versionFile, version), sources) ->
        async {
            let! downloaded =
                sources
                |> List.map (fun (_, (destination, resolvedSourceFile)) ->
                    async {
                        let exists =
                            if destination.EndsWith Constants.FullProjectSourceFileName then
                                let di = FileInfo(destination).Directory
                                di.Exists && FileInfo(Path.Combine(di.FullName, Constants.PaketVersionFileName)).Exists
                            else
                                File.Exists destination

                        if not force && exists then
                            verbosefn "Sourcefile %O is already there." resolvedSourceFile
                        else 
                            do! downloadRemoteFiles(resolvedSourceFile,destination)
                    })
                |> Async.Parallel

            if File.Exists(versionFile.FullName) then
                if not <| File.ReadAllText(versionFile.FullName).Contains(version) then
                    File.AppendAllLines(versionFile.FullName, [version])
            else
                File.AppendAllLines(versionFile.FullName, [version])
        })
    |> List.append gitDownloads
    |> Async.Parallel
=======
    |> List.iter (fun ((versionFile, version), sources) ->
        sources
        |> List.iter (fun (_, (destination, source)) ->
            let exists =
                if destination.EndsWith Constants.FullProjectSourceFileName then
                    let di = FileInfo(destination).Directory
                    di.Exists && FileInfo(Path.Combine(di.FullName, Constants.PaketVersionFileName)).Exists
                else
                    File.Exists destination

            if not force && exists then
                verbosefn "Sourcefile %O is already there." source
            else 
                tracefn "Downloading %O to %s" source destination
                Async.RunSynchronously <| downloadRemoteFiles(source,destination))

        if File.Exists(versionFile.FullName) then
            if not <| File.ReadAllText(versionFile.FullName).Contains(version) then
                File.AppendAllLines(versionFile.FullName, [version])
        else
            File.AppendAllLines(versionFile.FullName, [version]))
>>>>>>> 65e554eb
<|MERGE_RESOLUTION|>--- conflicted
+++ resolved
@@ -228,15 +228,8 @@
             ) |> Async.Parallel
         task |> Async.RunSynchronously |> ignore
 
-<<<<<<< HEAD
-        // GIST currently does not support zip-packages, so now this fetches all files separately.
-        // let downloadUrl = sprintf "https://gist.github.com/%s/%s/download" remoteFile.Owner remoteFile.Project //is a tar.gz
-
-    | Origin.GitHubLink, Constants.FullProjectSourceFileName -> 
-        tracefn "Downloading %O to %s" remoteFile destination
-=======
-    | SingleSourceFileOrigin.GitHubLink, Constants.FullProjectSourceFileName -> 
->>>>>>> 65e554eb
+    | Origin.GitHubLink, Constants.FullProjectSourceFileName ->  
+        tracefn "Downloading %O to %s" remoteFile destination
         let fi = FileInfo(destination)
         let projectPath = fi.Directory.FullName
         let zipFile = Path.Combine(projectPath,sprintf "%s.zip" remoteFile.Commit)
@@ -277,27 +270,29 @@
         sourceFiles
         |> List.partition (fun x -> match x.Origin with | GitLink _ -> false | _ -> true)
 
-    let gitDownloads =
-        gitRepos
-        |> List.map (fun gitRepo ->
-            async {
-                let repoFolder = gitRepo.FilePath(rootPath,groupName)
-                let destination = DirectoryInfo(repoFolder).Parent.FullName
-
-                let isInCorrectVersion =
-                    if force then false else
-                    match Git.Handling.getCurrentHash repoFolder with
-                    | Some hash -> hash = gitRepo.Commit
-                    | None -> 
-                        // something is wrong with the repo
-                        Utils.deleteDir (DirectoryInfo repoFolder)
-                        false
-
-                if isInCorrectVersion then
-                    verbosefn "%s is already up-to-date." repoFolder
-                else
-                    do! downloadRemoteFiles(gitRepo,destination) 
-            })
+    gitRepos
+    |> List.map (fun gitRepo ->
+        async {
+            let repoFolder = gitRepo.FilePath(rootPath,groupName)
+            let destination = DirectoryInfo(repoFolder).Parent.FullName
+
+            let isInCorrectVersion =
+                if force then false else
+                match Git.Handling.getCurrentHash repoFolder with
+                | Some hash -> hash = gitRepo.Commit
+                | None -> 
+                    // something is wrong with the repo
+                    Utils.deleteDir (DirectoryInfo repoFolder)
+                    false
+
+            if isInCorrectVersion then
+                verbosefn "%s is already up-to-date." repoFolder
+            else
+                do! downloadRemoteFiles(gitRepo,destination) 
+        })
+    |> Async.Parallel
+    |> Async.RunSynchronously
+    |> ignore
 
     remoteFiles
     |> List.map (fun source ->
@@ -315,36 +310,6 @@
             CleanDir destinationDir
 
         (versionFile, version), sources)
-<<<<<<< HEAD
-    |> List.map (fun ((versionFile, version), sources) ->
-        async {
-            let! downloaded =
-                sources
-                |> List.map (fun (_, (destination, resolvedSourceFile)) ->
-                    async {
-                        let exists =
-                            if destination.EndsWith Constants.FullProjectSourceFileName then
-                                let di = FileInfo(destination).Directory
-                                di.Exists && FileInfo(Path.Combine(di.FullName, Constants.PaketVersionFileName)).Exists
-                            else
-                                File.Exists destination
-
-                        if not force && exists then
-                            verbosefn "Sourcefile %O is already there." resolvedSourceFile
-                        else 
-                            do! downloadRemoteFiles(resolvedSourceFile,destination)
-                    })
-                |> Async.Parallel
-
-            if File.Exists(versionFile.FullName) then
-                if not <| File.ReadAllText(versionFile.FullName).Contains(version) then
-                    File.AppendAllLines(versionFile.FullName, [version])
-            else
-                File.AppendAllLines(versionFile.FullName, [version])
-        })
-    |> List.append gitDownloads
-    |> Async.Parallel
-=======
     |> List.iter (fun ((versionFile, version), sources) ->
         sources
         |> List.iter (fun (_, (destination, source)) ->
@@ -365,5 +330,4 @@
             if not <| File.ReadAllText(versionFile.FullName).Contains(version) then
                 File.AppendAllLines(versionFile.FullName, [version])
         else
-            File.AppendAllLines(versionFile.FullName, [version]))
->>>>>>> 65e554eb
+            File.AppendAllLines(versionFile.FullName, [version]))