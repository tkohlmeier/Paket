--- conflicted
+++ resolved
@@ -1,24 +1,16 @@
 ﻿namespace FSharp.ProjectTemplate
 
-<<<<<<< HEAD
-module Greetings =
-
-  let SayHello name = sprintf "Hello, %s" name
-
-  let ShoutHello () = sprintf "HELLO!"
-=======
-/// Documentation for my library
-///
-/// ## Example
-///
-///     let h = Library.hello 1
-///     printfn "%d" h
-///
+// Documentation for my library
+//
+// ## Example
+//
+//     let h = Library.hello 1
+//     printfn "%d" h
+//
 module Library = 
   
-  /// Returns 42
-  ///
-  /// ## Parameters
-  ///  - `num` - whatever
-  let hello num = 42
->>>>>>> 261e20a0
+  // Returns 42
+  //
+  // ## Parameters
+  //  - `num` - whatever
+  let hello num = 42