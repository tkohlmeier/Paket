module Paket.LockFile.ParserSpecs

open Paket
open NUnit.Framework
open FsUnit
open TestHelpers
open Paket.Domain
open Paket.ModuleResolver
open Paket.Requirements
open Paket.PackageSources

let lockFile = """COPY-LOCAL: FALSE
NUGET
  remote: https://www.nuget.org/api/v2
  specs:
    Castle.Windsor (2.1)
    Castle.Windsor-log4net (3.3)
      Castle.Windsor (>= 2.0)
      log4net (>= 1.0)
    Rx-Core (2.1)
    Rx-Main (2.0)
      Rx-Core (>= 2.1)
    log (1.2)
    log4net (1.1)
      log (>= 1.0)
GITHUB
  remote: fsharp/FAKE
  specs:
    src/app/FAKE/Cli.fs (7699e40e335f3cc54ab382a8969253fecc1e08a9) gitHubAuth
    src/app/Fake.Deploy.Lib/FakeDeployAgentHelper.fs (Globbing)
"""

[<Test>]
let ``should parse lock file``() = 
    let lockFile = LockFileParser.Parse(toLines lockFile) |> List.head
    let packages = List.rev lockFile.Packages
    packages.Length |> shouldEqual 6
    lockFile.Options.Strict |> shouldEqual false
    lockFile.Options.Settings.CopyLocal |> shouldEqual (Some false)
    lockFile.Options.Settings.ImportTargets |> shouldEqual None

    packages.[0].Source |> shouldEqual PackageSources.DefaultNuGetSource
    packages.[0].Name |> shouldEqual (PackageName "Castle.Windsor")
    packages.[0].Version |> shouldEqual (SemVer.Parse "2.1")
    packages.[0].Dependencies |> shouldEqual Set.empty

    packages.[1].Source |> shouldEqual PackageSources.DefaultNuGetSource
    packages.[1].Name |> shouldEqual (PackageName "Castle.Windsor-log4net")
    packages.[1].Version |> shouldEqual (SemVer.Parse "3.3")
    packages.[1].Dependencies |> shouldEqual (Set.ofList [PackageName "Castle.Windsor", VersionRequirement(Minimum(SemVer.Parse "2.0"), PreReleaseStatus.No), FrameworkRestrictionList []; PackageName "log4net", VersionRequirement(Minimum(SemVer.Parse "1.0"), PreReleaseStatus.No), FrameworkRestrictionList []])
    
    packages.[5].Source |> shouldEqual PackageSources.DefaultNuGetSource
    packages.[5].Name |> shouldEqual (PackageName "log4net")
    packages.[5].Version |> shouldEqual (SemVer.Parse "1.1")
    packages.[5].Dependencies |> shouldEqual (Set.ofList [PackageName "log", VersionRequirement(Minimum(SemVer.Parse "1.0"), PreReleaseStatus.No), FrameworkRestrictionList []])

    let sourceFiles = List.rev lockFile.SourceFiles
    sourceFiles|> shouldEqual
        [ { Owner = "fsharp"
            Project = "FAKE"
            Name = "src/app/FAKE/Cli.fs"
            Origin = ModuleResolver.Origin.GitHubLink
            Dependencies = Set.empty
            Commit = "7699e40e335f3cc54ab382a8969253fecc1e08a9"
            Command = None
            OperatingSystemRestriction = None
            PackagePath = None
            AuthKey = Some "gitHubAuth" }
          { Owner = "fsharp"
            Project = "FAKE"
            Dependencies = Set.empty
            Name = "src/app/Fake.Deploy.Lib/FakeDeployAgentHelper.fs"
            Origin = ModuleResolver.Origin.GitHubLink
            Command = None
            OperatingSystemRestriction = None
            PackagePath = None
            Commit = "Globbing"
            AuthKey = None } ]
    
    sourceFiles.[0].Commit |> shouldEqual "7699e40e335f3cc54ab382a8969253fecc1e08a9"
    sourceFiles.[0].Name |> shouldEqual "src/app/FAKE/Cli.fs"
    sourceFiles.[0].ToString() |> shouldEqual "fsharp/FAKE:7699e40e335f3cc54ab382a8969253fecc1e08a9 src/app/FAKE/Cli.fs"

let strictLockFile = """REFERENCES: STRICT
IMPORT-TARGETS: FALSE
NUGET
  remote: https://www.nuget.org/api/v2
  specs:
    Castle.Windsor (2.1)
    Castle.Windsor-log4net (3.3)
      Castle.Windsor (>= 2.0)
      log4net (>= 1.0)
    Rx-Core (2.1)
    Rx-Main (2.0)
      Rx-Core (>= 2.1)
    log (1.2)
    log4net (1.1)
      log (>= 1.0)
"""

[<Test>]
let ``should parse strict lock file``() = 
    let lockFile = LockFileParser.Parse(toLines strictLockFile) |> List.head
    let packages = List.rev lockFile.Packages
    packages.Length |> shouldEqual 6
    lockFile.Options.Strict |> shouldEqual true
    lockFile.Options.Redirects |> shouldEqual None
    lockFile.Options.Settings.ImportTargets |> shouldEqual (Some false)
    lockFile.Options.Settings.CopyLocal |> shouldEqual None

    packages.[5].Source |> shouldEqual PackageSources.DefaultNuGetSource
    packages.[5].Name |> shouldEqual (PackageName "log4net")
    packages.[5].Version |> shouldEqual (SemVer.Parse "1.1")
    packages.[5].Dependencies |> shouldEqual (Set.ofList [PackageName "log", VersionRequirement(Minimum(SemVer.Parse "1.0"), PreReleaseStatus.No), FrameworkRestrictionList []])

let redirectsLockFile = """REDIRECTS: ON
IMPORT-TARGETS: TRUE
COPY-LOCAL: TRUE
NUGET
  remote: "D:\code\temp with space"
  specs:
    Castle.Windsor (2.1)

GROUP Test
NUGET
  remote: "D:\code\temp with space"
  specs:
    xUnit (2.0.0)

GROUP Build
REDIRECTS: OFF
NUGET
  remote: "D:\code\temp with space"
  specs:
    FAKE (4.0.0)
"""

[<Test>]
let ``should parse redirects lock file``() = 
    let lockFile = LockFileParser.Parse(toLines redirectsLockFile)

    let main = lockFile.Tail.Tail.Head
    main.Packages.Length |> shouldEqual 1
    main.Options.Strict |> shouldEqual false
    main.Options.Redirects |> shouldEqual (Some true)
    main.Options.Settings.ImportTargets |> shouldEqual (Some true)
    main.Options.Settings.CopyLocal |> shouldEqual (Some true)

    let test = lockFile.Tail.Head
    test.Packages.Length |> shouldEqual 1
    test.Options.Strict |> shouldEqual false
    test.Options.Redirects |> shouldEqual None
    test.Options.Settings.ImportTargets |> shouldEqual None
    test.Options.Settings.CopyLocal |> shouldEqual None

    let build = lockFile.Head
    build.Packages.Length |> shouldEqual 1
    build.Options.Strict |> shouldEqual false
    build.Options.Redirects |> shouldEqual (Some false)
    build.Options.Settings.ImportTargets |> shouldEqual None
    build.Options.Settings.CopyLocal |> shouldEqual None

let lockFileWithFrameworkRestrictions = """FRAMEWORK: >= NET45
IMPORT-TARGETS: TRUE
NUGET
  remote: https://www.nuget.org/api/v2
  specs:
    Castle.Windsor (2.1)
"""

[<Test>]
let ``should parse lock file with framework restrictions``() = 
    let lockFile = LockFileParser.Parse(toLines lockFileWithFrameworkRestrictions) |> List.head
    let packages = List.rev lockFile.Packages
    packages.Length |> shouldEqual 1
    lockFile.Options.Strict |> shouldEqual false
    lockFile.Options.Redirects |> shouldEqual None
    lockFile.Options.Settings.ImportTargets |> shouldEqual (Some true)
    lockFile.Options.Settings.CopyLocal |> shouldEqual None

let dogfood = """NUGET
  remote: https://www.nuget.org/api/v2
  specs:
    DotNetZip (1.9.3)
    FAKE (3.5.5)
    FSharp.Compiler.Service (0.0.62)
    FSharp.Formatting (2.4.25)
      Microsoft.AspNet.Razor (2.0.30506.0)
      RazorEngine (3.3.0)
      FSharp.Compiler.Service (>= 0.0.59)
    Microsoft.AspNet.Razor (2.0.30506.0)
    Microsoft.Bcl (1.1.9)
      Microsoft.Bcl.Build (>= 1.0.14)
    Microsoft.Bcl.Build (1.0.21)
    Microsoft.Net.Http (2.2.28)
      Microsoft.Bcl (>= 1.1.9)
      Microsoft.Bcl.Build (>= 1.0.14)
    Newtonsoft.Json (6.0.5)
    NuGet.CommandLine (2.8.2)
    NUnit (2.6.3)
    NUnit.Runners (2.6.3)
    Octokit (0.4.1)
      Microsoft.Net.Http (>= 0)
    RazorEngine (3.3.0)
      Microsoft.AspNet.Razor (>= 2.0.30506.0)
    SourceLink.Fake (0.3.4)
    UnionArgParser (0.8.0)
GITHUB
  remote: forki/FsUnit
  specs:
    FsUnit.fs (7623fc13439f0e60bd05c1ed3b5f6dcb937fe468)
  remote: fsharp/FAKE
  specs:
    modules/Octokit/Octokit.fsx (a25c2f256a99242c1106b5a3478aae6bb68c7a93)
      Octokit (>= 0)"""

[<Test>]
let ``should parse own lock file``() = 
    let lockFile = LockFileParser.Parse(toLines dogfood) |> List.head
    let packages = List.rev lockFile.Packages
    packages.Length |> shouldEqual 16
    lockFile.Options.Strict |> shouldEqual false

    packages.[1].Source |> shouldEqual PackageSources.DefaultNuGetSource
    packages.[1].Name |> shouldEqual (PackageName "FAKE")
    packages.[1].Version |> shouldEqual (SemVer.Parse "3.5.5")
    packages.[1].Settings.FrameworkRestrictions |> shouldEqual (FrameworkRestrictionList [])

    lockFile.SourceFiles.[0].Name |> shouldEqual "modules/Octokit/Octokit.fsx"

let dogfood2 = """NUGET
  remote: https://www.nuget.org/api/v2
  specs:
    DotNetZip (1.9.3)
    FAKE (3.5.5)
    FSharp.Compiler.Service (0.0.62)
    FSharp.Formatting (2.4.25)
      Microsoft.AspNet.Razor (2.0.30506.0)
      RazorEngine (3.3.0)
      FSharp.Compiler.Service (>= 0.0.59)
    Microsoft.AspNet.Razor (2.0.30506.0)
    Microsoft.Bcl (1.1.9)
      Microsoft.Bcl.Build (>= 1.0.14)
    Microsoft.Bcl.Build (1.0.21)
    Microsoft.Net.Http (2.2.28)
      Microsoft.Bcl (>= 1.1.9)
      Microsoft.Bcl.Build (>= 1.0.14)
    Newtonsoft.Json (6.0.5)
    NuGet.CommandLine (2.8.2)
    NUnit (2.6.3)
    NUnit.Runners (2.6.3)
    Octokit (0.4.1)
      Microsoft.Net.Http
    RazorEngine (3.3.0)
      Microsoft.AspNet.Razor (>= 2.0.30506.0)
    SourceLink.Fake (0.3.4)
    UnionArgParser (0.8.0)
GITHUB
  remote: forki/FsUnit
  specs:
    FsUnit.fs (7623fc13439f0e60bd05c1ed3b5f6dcb937fe468)
  remote: fsharp/FAKE
  specs:
    modules/Octokit/Octokit.fsx (a25c2f256a99242c1106b5a3478aae6bb68c7a93)
      Octokit"""

[<Test>]
let ``should parse own lock file2``() = 
    let lockFile = LockFileParser.Parse(toLines dogfood2) |> List.head
    let packages = List.rev lockFile.Packages
    packages.Length |> shouldEqual 16
    lockFile.Options.Strict |> shouldEqual false

    packages.[1].Source |> shouldEqual PackageSources.DefaultNuGetSource
    packages.[1].Name |> shouldEqual (PackageName "FAKE")
    packages.[1].Version |> shouldEqual (SemVer.Parse "3.5.5")
    packages.[3].Settings.FrameworkRestrictions |> shouldEqual (FrameworkRestrictionList [])

    lockFile.SourceFiles.[0].Name |> shouldEqual "modules/Octokit/Octokit.fsx"


let frameworkRestricted = """NUGET
  remote: https://www.nuget.org/api/v2
  specs:
    Fleece (0.4.0)
      FSharpPlus (>= 0.0.4)
      ReadOnlyCollectionExtensions (>= 1.2.0)
      ReadOnlyCollectionInterfaces (1.0.0) - >= net40
      System.Json (>= 4.0.20126.16343)
    FsControl (1.0.9)
    FSharpPlus (0.0.4)
      FsControl (>= 1.0.9)
    LinqBridge (1.3.0) - >= net20 < net35
    ReadOnlyCollectionExtensions (1.2.0)
      LinqBridge (>= 1.3.0) - >= net20 < net35
      ReadOnlyCollectionInterfaces (1.0.0) - net20, net35, >= net40
    ReadOnlyCollectionInterfaces (1.0.0) - net20, net35, >= net40
    System.Json (4.0.20126.16343)
"""

[<Test>]
let ``should parse framework restricted lock file``() = 
    let lockFile = LockFileParser.Parse(toLines frameworkRestricted) |> List.head
    let packages = List.rev lockFile.Packages
    packages.Length |> shouldEqual 7

    packages.[0].Dependencies |> Set.toList |> List.map (fun (_, _, r) -> r)
    |> List.item 2
    |> getRestrictionList
    |> shouldEqual ([FrameworkRestriction.AtLeast(FrameworkIdentifier.DotNetFramework(FrameworkVersion.V4_Client))])

    packages.[3].Source |> shouldEqual PackageSources.DefaultNuGetSource
    packages.[3].Name |> shouldEqual (PackageName "LinqBridge")
    packages.[3].Version |> shouldEqual (SemVer.Parse "1.3.0")
    packages.[3].Settings.FrameworkRestrictions 
    |> getRestrictionList
    |> shouldEqual ([FrameworkRestriction.Between(FrameworkIdentifier.DotNetFramework(FrameworkVersion.V2),FrameworkIdentifier.DotNetFramework(FrameworkVersion.V3_5))])
    packages.[3].Settings.ImportTargets |> shouldEqual None

    let dependencies4 =
        packages.[4].Dependencies |> Set.toList |> List.map (fun (_, _, r) -> r)

    dependencies4.Head
    |> getRestrictionList
    |> shouldEqual ([FrameworkRestriction.Between(FrameworkIdentifier.DotNetFramework(FrameworkVersion.V2), FrameworkIdentifier.DotNetFramework(FrameworkVersion.V3_5))])
    dependencies4.Tail.Head
    |> getRestrictionList
    |> shouldEqual ([FrameworkRestriction.Exactly(FrameworkIdentifier.DotNetFramework(FrameworkVersion.V2))
                     FrameworkRestriction.Exactly(FrameworkIdentifier.DotNetFramework(FrameworkVersion.V3_5))
                     FrameworkRestriction.AtLeast(FrameworkIdentifier.DotNetFramework(FrameworkVersion.V4_Client))])

    packages.[5].Source |> shouldEqual PackageSources.DefaultNuGetSource
    packages.[5].Name |> shouldEqual (PackageName "ReadOnlyCollectionInterfaces")
    packages.[5].Version |> shouldEqual (SemVer.Parse "1.0.0")
    packages.[5].Settings.FrameworkRestrictions
    |> getRestrictionList
    |> shouldEqual ([FrameworkRestriction.Exactly(FrameworkIdentifier.DotNetFramework(FrameworkVersion.V2))
                     FrameworkRestriction.Exactly(FrameworkIdentifier.DotNetFramework(FrameworkVersion.V3_5))
                     FrameworkRestriction.AtLeast(FrameworkIdentifier.DotNetFramework(FrameworkVersion.V4_Client))])

let frameworkRestricted' = """NUGET
  remote: https://www.nuget.org/api/v2
  specs:
    Fleece (0.4.0)
      FSharpPlus (>= 0.0.4)
      ReadOnlyCollectionExtensions (>= 1.2.0)
      ReadOnlyCollectionInterfaces (1.0.0) - framework: >= net40
      System.Json (>= 4.0.20126.16343)
    FsControl (1.0.9)
    FSharpPlus (0.0.4)
      FsControl (>= 1.0.9)
    LinqBridge (1.3.0) - import_targets: false, content: none, version_in_path: true, framework: >= net20 < net35, copy_content_to_output_dir: never
    ReadOnlyCollectionExtensions (1.2.0)
      LinqBridge (>= 1.3.0) - framework: >= net20 < net35
      ReadOnlyCollectionInterfaces (1.0.0) - framework: net20, net35, >= net40
    ReadOnlyCollectionInterfaces (1.0.0) - copy_local: false, import_targets: false, framework: net20, net35, >= net40
    System.Json (4.0.20126.16343)
"""

[<Test>]
let ``should parse framework restricted lock file in new syntax``() = 
    let lockFile = LockFileParser.Parse(toLines frameworkRestricted') |> List.head
    let packages = List.rev lockFile.Packages
    packages.Length |> shouldEqual 7

    packages.[0].Dependencies |> Set.toList |> List.map (fun (_, _, r) -> r)
    |> List.item 2
    |> getRestrictionList
    |> shouldEqual ([FrameworkRestriction.AtLeast(FrameworkIdentifier.DotNetFramework(FrameworkVersion.V4_Client))])

    packages.[3].Source |> shouldEqual PackageSources.DefaultNuGetSource
    packages.[3].Name |> shouldEqual (PackageName "LinqBridge")
    packages.[3].Version |> shouldEqual (SemVer.Parse "1.3.0")
    packages.[3].Settings.CopyContentToOutputDirectory |> shouldEqual (Some CopyToOutputDirectorySettings.Never)
    packages.[3].Settings.FrameworkRestrictions
    |> getRestrictionList 
    |> shouldEqual ([FrameworkRestriction.Between(FrameworkIdentifier.DotNetFramework(FrameworkVersion.V2),FrameworkIdentifier.DotNetFramework(FrameworkVersion.V3_5))])
    packages.[3].Settings.CopyLocal |> shouldEqual None
    packages.[3].Settings.ImportTargets |> shouldEqual (Some false)
    packages.[3].Settings.IncludeVersionInPath |> shouldEqual (Some true)
    packages.[3].Settings.OmitContent |> shouldEqual (Some ContentCopySettings.Omit)

    let dependencies4 =
        packages.[4].Dependencies |> Set.toList |> List.map (fun (_, _, r) -> r)

    dependencies4.Head
    |> getRestrictionList
    |> shouldEqual ([FrameworkRestriction.Between(FrameworkIdentifier.DotNetFramework(FrameworkVersion.V2), FrameworkIdentifier.DotNetFramework(FrameworkVersion.V3_5))])
    dependencies4.Tail.Head
    |> getRestrictionList
    |> shouldEqual ([FrameworkRestriction.Exactly(FrameworkIdentifier.DotNetFramework(FrameworkVersion.V2))
                     FrameworkRestriction.Exactly(FrameworkIdentifier.DotNetFramework(FrameworkVersion.V3_5))
                     FrameworkRestriction.AtLeast(FrameworkIdentifier.DotNetFramework(FrameworkVersion.V4_Client))])

    packages.[5].Source |> shouldEqual PackageSources.DefaultNuGetSource
    packages.[5].Name |> shouldEqual (PackageName "ReadOnlyCollectionInterfaces")
    packages.[5].Version |> shouldEqual (SemVer.Parse "1.0.0")
    packages.[5].Settings.ImportTargets |> shouldEqual (Some false)
    packages.[5].Settings.CopyLocal |> shouldEqual (Some false)
    packages.[5].Settings.OmitContent |> shouldEqual None
    packages.[5].Settings.IncludeVersionInPath |> shouldEqual None
    packages.[5].Settings.FrameworkRestrictions 
    |> getRestrictionList
    |> shouldEqual ([FrameworkRestriction.Exactly(FrameworkIdentifier.DotNetFramework(FrameworkVersion.V2))
                     FrameworkRestriction.Exactly(FrameworkIdentifier.DotNetFramework(FrameworkVersion.V3_5))
                     FrameworkRestriction.AtLeast(FrameworkIdentifier.DotNetFramework(FrameworkVersion.V4_Client))])

let simpleHTTP = """
HTTP
  remote: http://www.frijters.net/ikvmbin-8.0.5449.0.zip
  specs:
    ikvmbin-8.0.5449.0.zip
"""

[<Test>]
let ``should parse simple http reference``() = 
    let lockFile = LockFileParser.Parse(toLines simpleHTTP) |> List.head
    let references = lockFile.SourceFiles

    references.[0].Name |> shouldEqual "ikvmbin-8.0.5449.0.zip"
    references.[0].Origin |> shouldEqual (Origin.HttpLink("http://www.frijters.net/ikvmbin-8.0.5449.0.zip"))


let lockFileForStanfordNLPdotNET = """HTTP
  remote: http://www.frijters.net
  specs:
    ikvmbin-8.0.5449.0.zip (/ikvmbin-8.0.5449.0.zip)
  remote: http://nlp.stanford.edu
  specs:
    stanford-corenlp-full-2014-10-31.zip (/software/stanford-corenlp-full-2014-10-31.zip)
    stanford-ner-2014-10-26.zip (/software/stanford-ner-2014-10-26.zip)
    stanford-parser-full-2014-10-31.zip (/software/stanford-parser-full-2014-10-31.zip)
    stanford-postagger-full-2014-10-26.zip (/software/stanford-postagger-full-2014-10-26.zip)
    stanford-segmenter-2014-10-26.zip (/software/stanford-segmenter-2014-10-26.zip)"""

[<Test>]
let ``should parse lock file for http Stanford.NLP.NET project``() =
    let lockFile = LockFileParser.Parse(toLines lockFileForStanfordNLPdotNET) |> List.head
    let references = lockFile.SourceFiles

    references.Length |> shouldEqual 6

    references.[0].Origin |> shouldEqual (Origin.HttpLink("http://nlp.stanford.edu"))
    references.[0].Commit |> shouldEqual ("/software/stanford-segmenter-2014-10-26.zip")  // That's strange
    references.[0].Project |> shouldEqual ""
    references.[0].Name |> shouldEqual "stanford-segmenter-2014-10-26.zip"

let portableLockFile = """NUGET
  remote: https://www.nuget.org/api/v2
  specs:
    FSharp.Data (2.0.14)
      Zlib.Portable (>= 1.10.0) - framework: portable-net40+sl50+wp80+win80
    Zlib.Portable (1.10.0) - framework: portable-net40+sl50+wp80+win80
"""

[<Test>]
let ``should parse portable lockfile``() =
    let lockFile = LockFileParser.Parse(toLines portableLockFile) |> List.head
    let references = lockFile.SourceFiles

    references.Length |> shouldEqual 0

    let packages = List.rev lockFile.Packages
    packages.Length |> shouldEqual 2
    
    packages.[1].Name |> shouldEqual (PackageName "Zlib.Portable")
    packages.[1].Version |> shouldEqual (SemVer.Parse "1.10.0")
    (packages.[1].Settings.FrameworkRestrictions |> getRestrictionList).ToString() |> shouldEqual "[portable-net40+sl50+wp80+win80]"

let reactiveuiLockFile = """NUGET
  remote: https://www.nuget.org/api/v2
  specs:
    reactiveui (5.5.1)
      reactiveui-core (5.5.1)
      reactiveui-platforms (5.5.1)
    reactiveui-core (5.5.1)
      Rx-Main (>= 2.1.30214.0) - framework: portable-net45+win+wp80
      Rx-WindowStoreApps (>= 2.1.30214.0) - framework: winv4.5
    reactiveui-platforms (5.5.1)
      Rx-Xaml (>= 2.1.30214.0) - framework: winv4.5, wpv8.0, >= net45
      reactiveui-core (5.5.1) - framework: monoandroid, monotouch, monomac, winv4.5, wpv8.0, >= net45
    Rx-Core (2.2.5)
      Rx-Interfaces (>= 2.2.5)
    Rx-Interfaces (2.2.5)
    Rx-Linq (2.2.5)
      Rx-Core (>= 2.2.5)
      Rx-Interfaces (>= 2.2.5)
    Rx-Main (2.2.5) - framework: portable-net45+win+wp80
      Rx-Core (>= 2.2.5)
      Rx-Interfaces (>= 2.2.5)
      Rx-Linq (>= 2.2.5)
      Rx-PlatformServices (>= 2.2.5)
    Rx-PlatformServices (2.2.5)
      Rx-Core (>= 2.2.5)
      Rx-Interfaces (>= 2.2.5)
    Rx-WindowStoreApps (2.2.5) - framework: winv4.5
      Rx-Main (>= 2.2.5)
      Rx-WinRT (>= 2.2.5)
    Rx-WinRT (2.2.5)
      Rx-Main (>= 2.2.5)
    Rx-Xaml (2.2.5) - framework: winv4.5, wpv8.0, >= net45
      Rx-Main (>= 2.2.5)"""

[<Test>]
let ``should parse reactiveui lockfile``() =
    let lockFile = LockFileParser.Parse(toLines reactiveuiLockFile) |> List.head
    let references = lockFile.SourceFiles

    references.Length |> shouldEqual 0

    let packages = List.rev lockFile.Packages
    
    packages.[8].Name |> shouldEqual (PackageName "Rx-WindowStoreApps")
    packages.[8].Version |> shouldEqual (SemVer.Parse "2.2.5")
    (packages.[8].Settings.FrameworkRestrictions |> getRestrictionList).ToString() |> shouldEqual "[winv4.5]"

    packages.[10].Name |> shouldEqual (PackageName "Rx-Xaml")
    packages.[10].Version |> shouldEqual (SemVer.Parse "2.2.5")
    (packages.[10].Settings.FrameworkRestrictions |> getRestrictionList).ToString() |> shouldEqual "[winv4.5; wpv8.0; >= net45]"

let multipleFeedLockFile = """NUGET
  remote: http://internalfeed/NugetWebFeed/nuget
  specs:
    Internal_1 (1.2.10)
      Newtonsoft.Json (>= 6.0.0 < 6.1.0)
    log4net (1.2.10)
    Newtonsoft.Json (6.0.6)
  remote: https://www.nuget.org/api/v2
  specs:
    Microsoft.AspNet.WebApi (5.2.3)
      Microsoft.AspNet.WebApi.WebHost (>= 5.2.3 < 5.3.0)
    Microsoft.AspNet.WebApi.Client (5.2.3)
      Microsoft.Net.Http (>= 2.2.22) - framework: portable-wp80+win+net45+wp81+wpa81
      Newtonsoft.Json (>= 6.0.4) - framework: >= net45, portable-wp80+win+net45+wp81+wpa81
    Microsoft.AspNet.WebApi.Core (5.2.3)
      Microsoft.AspNet.WebApi.Client (>= 5.2.3)
    Microsoft.AspNet.WebApi.WebHost (5.2.3)
      Microsoft.AspNet.WebApi.Core (>= 5.2.3 < 5.3.0)
"""

[<Test>]
let ``should parse lockfile with multiple feeds``() =
    let lockFile = LockFileParser.Parse(toLines multipleFeedLockFile) |> List.head
    let references = lockFile.SourceFiles

    references.Length |> shouldEqual 0

    let packages = List.rev lockFile.Packages
    packages.Length |> shouldEqual 7
    
    packages.[3].Name |> shouldEqual (PackageName "Microsoft.AspNet.WebApi")
    packages.[3].Version |> shouldEqual (SemVer.Parse "5.2.3")
    packages.[3].Source.ToString() |> shouldEqual "https://www.nuget.org/api/v2"

[<Test>]
let ``should parse and serialise multiple feed lockfile``() =
    let lockFile = LockFile.Parse("",toLines multipleFeedLockFile)
    let lockFile' = lockFile.ToString()

    normalizeLineEndings lockFile' 
    |> shouldEqual (normalizeLineEndings multipleFeedLockFile)


let groupsLockFile = """REDIRECTS: ON
COPY-LOCAL: TRUE
IMPORT-TARGETS: TRUE
NUGET
  remote: "D:\code\temp with space"
  specs:
    Castle.Windsor (2.1)

GROUP Build
REDIRECTS: ON
COPY-LOCAL: TRUE
CONDITION: LEGACY
NUGET
  remote: "D:\code\temp with space"
  specs:
    FAKE (4.0) - redirects: on
"""

[<Test>]
let ``should parse lock file with groups``() = 
    let lockFile1 = LockFileParser.Parse(toLines groupsLockFile) |> List.skip 1 |> List.head
    lockFile1.GroupName |> shouldEqual Constants.MainDependencyGroup
    let packages1 = List.rev lockFile1.Packages
    
    packages1.Length |> shouldEqual 1
    lockFile1.Options.Strict |> shouldEqual false
    lockFile1.Options.Redirects |> shouldEqual (Some true)
    lockFile1.Options.Settings.ImportTargets |> shouldEqual (Some true)
    lockFile1.Options.Settings.CopyLocal |> shouldEqual (Some true)
    lockFile1.Options.Settings.ReferenceCondition |> shouldEqual None

    packages1.Head.Source |> shouldEqual (PackageSource.LocalNuGet("D:\code\\temp with space"))
    packages1.[0].Name |> shouldEqual (PackageName "Castle.Windsor")

    let lockFile2 = LockFileParser.Parse(toLines groupsLockFile) |> List.head
    lockFile2.GroupName.ToString() |> shouldEqual "Build"
    let packages2 = List.rev lockFile2.Packages
    
    packages2.Length |> shouldEqual 1
    lockFile2.Options.Strict |> shouldEqual false
    lockFile2.Options.Redirects |> shouldEqual (Some true)
    lockFile2.Options.Settings.ImportTargets |> shouldEqual None
    lockFile2.Options.Settings.CopyLocal |> shouldEqual (Some true)
    lockFile2.Options.Settings.ReferenceCondition |> shouldEqual (Some "LEGACY")

    packages2.Head.Source |> shouldEqual (PackageSource.LocalNuGet("D:\code\\temp with space"))
    packages2.[0].Name |> shouldEqual (PackageName "FAKE")
    packages2.[0].Settings.CreateBindingRedirects |> shouldEqual (Some On)


[<Test>]
let ``should parse and serialise groups lockfile``() =
    let lockFile = LockFile.Parse("",toLines groupsLockFile)
    let lockFile' = lockFile.ToString()

    normalizeLineEndings lockFile' 
    |> shouldEqual (normalizeLineEndings groupsLockFile)

[<Test>]
let ``should parse strategy min lock file``() = 
    let lockFile = """STRATEGY: MIN
NUGET
  remote: "D:\code\temp with space"
  specs:
    Castle.Windsor (2.1)
"""
    let lockFile = LockFileParser.Parse(toLines lockFile) |> List.head
    let packages = List.rev lockFile.Packages
    
    packages.Length |> shouldEqual 1
    lockFile.Options.ResolverStrategyForTransitives |> shouldEqual (Some ResolverStrategy.Min)
    
[<Test>]
let ``should parse strategy max lock file``() = 
    let lockFile = """STRATEGY: MAX
NUGET
  remote: "D:\code\temp with space"
  specs:
    Castle.Windsor (2.1)
"""
    let lockFile = LockFileParser.Parse(toLines lockFile) |> List.head
    let packages = List.rev lockFile.Packages
    
    packages.Length |> shouldEqual 1
    lockFile.Options.ResolverStrategyForTransitives |> shouldEqual (Some ResolverStrategy.Max)

[<Test>]
let ``should parse no strategy lock file``() = 
    let lockFile = """NUGET
  remote: "D:\code\temp with space"
  specs:
    Castle.Windsor (2.1)
"""
    let lockFile = LockFileParser.Parse(toLines lockFile) |> List.head
    let packages = List.rev lockFile.Packages
    
    packages.Length |> shouldEqual 1
    lockFile.Options.ResolverStrategyForTransitives |> shouldEqual None
    
let packageRedirectsLockFile = """REDIRECTS: ON
NUGET
  remote: "D:\code\temp with space"
  specs:
    Castle.Windsor (2.1)
    DotNetZip (1.9.3) - redirects: on
    FAKE (3.5.5) - redirects: off
    FSharp.Compiler.Service (0.0.62) - redirects: force

GROUP Build
NUGET
  remote: "D:\code\temp with space"
  specs:
    FAKE (4.0) - redirects: on

GROUP Test
REDIRECTS: OFF
NUGET
  remote: "D:\code\temp with space"
  specs:
    xUnit (2.0.0)
"""

[<Test>]
let ``should parse redirects lock file and packages``() = 
    let lockFile = LockFileParser.Parse(toLines packageRedirectsLockFile)
    let main = lockFile.Tail.Tail.Head
    let packages = List.rev main.Packages
    
    packages.Length |> shouldEqual 4
    main.Options.Redirects |> shouldEqual (Some true)

    packages.Head.Settings.CreateBindingRedirects |> shouldEqual None
    packages.Tail.Head.Settings.CreateBindingRedirects |> shouldEqual (Some On)
    packages.Tail.Tail.Head.Settings.CreateBindingRedirects |> shouldEqual (Some Off)
    packages.Tail.Tail.Tail.Head.Settings.CreateBindingRedirects |> shouldEqual (Some Force)
    
    let build = lockFile.Tail.Head
    let packages = List.rev build.Packages
    
    packages.Length |> shouldEqual 1
    build.Options.Redirects |> shouldEqual None

    packages.Head.Settings.CreateBindingRedirects |> shouldEqual (Some On)

    let test = lockFile.Head
    let packages = List.rev test.Packages
    
    packages.Length |> shouldEqual 1
    test.Options.Redirects |> shouldEqual (Some false)

    packages.Head.Settings.CreateBindingRedirects |> shouldEqual None

[<Test>]
let ``should parse and serialize redirects lockfile``() =
    let lockFile = LockFile.Parse("",toLines packageRedirectsLockFile)
    let lockFile' = lockFile.ToString()

    normalizeLineEndings lockFile' 
    |> shouldEqual (normalizeLineEndings packageRedirectsLockFile)

let autodetectLockFile = """REDIRECTS: ON
FRAMEWORK: NET452, NET452
NUGET
  remote: http://api.nuget.org/v3/index.json
  specs:
    Autofac (3.5.2) - framework: net452
    Autofac.Extras.ServiceStack (2.0.2) - framework: net452
      Autofac  - framework: net452
      ServiceStack (>= 4.0.0) - framework: net452
    ServiceStack (4.0.54) - framework: net452
      ServiceStack.Client (>= 4.0.54) - framework: net452
      ServiceStack.Common (>= 4.0.54) - framework: net452
    ServiceStack.Client (4.0.54) - framework: net452
      ServiceStack.Interfaces (>= 4.0.54) - framework: net452
      ServiceStack.Text (>= 4.0.54) - framework: net452
    ServiceStack.Common (4.0.54) - framework: net452
      ServiceStack.Interfaces (>= 4.0.54) - framework: net452
      ServiceStack.Text (>= 4.0.54) - framework: net452
    ServiceStack.Interfaces (4.0.54) - framework: net452
    ServiceStack.Text (4.0.54) - framework: net452
  remote: https://www.myget.org/F/paket-framework-problem-repro
  specs:
    DependsOnAutofac (1.2.0)
      Autofac  - framework: net452
      Autofac.Extras.ServiceStack  - framework: net452
"""

[<Test>]
let ``should parse lock file from auto-detect settings``() = 
    let lockFile = LockFileParser.Parse(toLines autodetectLockFile)
    let main = lockFile.Head
    let packages = List.rev main.Packages
    
    packages.Length |> shouldEqual 8

    packages.Head.Name |> shouldEqual (PackageName "Autofac")
    packages.Tail.Head.Name |> shouldEqual (PackageName "Autofac.Extras.ServiceStack")
    let deps = packages.Tail.Head.Dependencies |> Seq.toList |> List.map (fun (n,_,_) -> n)
    deps.Head |> shouldEqual (PackageName "Autofac")

<<<<<<< HEAD
let fullGitLockFile = """
GIT
  remote: git@github.com:fsprojects/Paket.git
  specs:
     (528024723f314aa1011499a122258167b53699f7)
"""

[<Test>]
let ``should parse full git lock file``() = 
    let lockFile = LockFileParser.Parse(toLines fullGitLockFile)
    lockFile.Head.RemoteUrl |> shouldEqual (Some "git@github.com:fsprojects/Paket.git")
    lockFile.Head.SourceFiles.Head.Commit |> shouldEqual "528024723f314aa1011499a122258167b53699f7"
    lockFile.Head.SourceFiles.Head.Project |> shouldEqual "Paket"

let localGitLockFile = """
GIT
  remote: file:///c:/code/Paket.VisualStudio
  specs:
     (528024723f314aa1011499a122258167b53699f7)
"""

[<Test>]
let ``should parse local git lock file``() = 
    let lockFile = LockFileParser.Parse(toLines localGitLockFile)
    lockFile.Head.RemoteUrl |> shouldEqual (Some "file:///c:/code/Paket.VisualStudio")
    lockFile.Head.SourceFiles.Head.Commit |> shouldEqual "528024723f314aa1011499a122258167b53699f7"
    lockFile.Head.SourceFiles.Head.Project |> shouldEqual "Paket.VisualStudio"
    lockFile.Head.SourceFiles.Head.Command |> shouldEqual None


let localGitLockFileWithBuild = """
NUGET
  remote: paket-files/github.com/nupkgtest/source
  specs:
    Argu (1.1.3)
GIT
  remote: https://github.com/forki/nupkgtest.git
  specs:
     (2942d23fcb13a2574b635194203aed7610b21903)
      build: build.cmd Test
"""

[<Test>]
let ``should parse local git lock file with build``() = 
    let lockFile = LockFileParser.Parse(toLines localGitLockFileWithBuild)
    lockFile.Head.RemoteUrl |> shouldEqual (Some "https://github.com/forki/nupkgtest.git")
    lockFile.Head.SourceFiles.Head.Commit |> shouldEqual "2942d23fcb13a2574b635194203aed7610b21903"
    lockFile.Head.SourceFiles.Head.Project |> shouldEqual "nupkgtest"
    lockFile.Head.SourceFiles.Head.Command |> shouldEqual (Some "build.cmd Test")
=======
let lockFileWithManyFrameworks = """NUGET
  remote: https://www.nuget.org/api/v2
  specs:
    CommonServiceLocator (1.3) - framework: >= net40, monoandroid, portable-net45+wp80+wpa81+win+MonoAndroid10+xamarinios10, xamarinios, winv4.5, winv4.5.1, wpv8.0, wpv8.1, sl50
    MvvmLightLibs (5.2.0)
      CommonServiceLocator (>= 1.0) - framework: net35, sl40
      CommonServiceLocator (>= 1.3) - framework: >= net40, monoandroid, portable-net45+wp80+wpa81+win+MonoAndroid10+xamarinios10, xamarinios, winv4.5, winv4.5.1, wpv8.0, wpv8.1, sl50"""

[<Test>]
let ``should parse lock file many frameworks``() = 
    let lockFile = LockFileParser.Parse(toLines lockFileWithManyFrameworks)
    let main = lockFile.Head
    let packages = List.rev main.Packages
    
    packages.Length |> shouldEqual 2

    packages.Head.Name |> shouldEqual (PackageName "CommonServiceLocator")
    packages.Tail.Head.Name |> shouldEqual (PackageName "MvvmLightLibs")
    LockFileSerializer.serializePackages main.Options (main.Packages |> List.map (fun p -> p.Name,p) |> Map.ofList)
    |> normalizeLineEndings
    |> shouldEqual (normalizeLineEndings lockFileWithManyFrameworks)
>>>>>>> dbddf056
<|MERGE_RESOLUTION|>--- conflicted
+++ resolved
@@ -761,7 +761,28 @@
     let deps = packages.Tail.Head.Dependencies |> Seq.toList |> List.map (fun (n,_,_) -> n)
     deps.Head |> shouldEqual (PackageName "Autofac")
 
-<<<<<<< HEAD
+let lockFileWithManyFrameworks = """NUGET
+  remote: https://www.nuget.org/api/v2
+  specs:
+    CommonServiceLocator (1.3) - framework: >= net40, monoandroid, portable-net45+wp80+wpa81+win+monoandroid10+xamarinios10, xamarinios, winv4.5, winv4.5.1, wpv8.0, wpv8.1, sl50
+    MvvmLightLibs (5.2.0)
+      CommonServiceLocator (>= 1.0) - framework: net35, sl40
+      CommonServiceLocator (>= 1.3) - framework: >= net40, monoandroid, portable-net45+wp80+wpa81+win+monoandroid10+xamarinios10, xamarinios, winv4.5, winv4.5.1, wpv8.0, wpv8.1, sl50"""
+
+[<Test>]
+let ``should parse lock file many frameworks``() = 
+    let lockFile = LockFileParser.Parse(toLines lockFileWithManyFrameworks)
+    let main = lockFile.Head
+    let packages = List.rev main.Packages
+    
+    packages.Length |> shouldEqual 2
+
+    packages.Head.Name |> shouldEqual (PackageName "CommonServiceLocator")
+    packages.Tail.Head.Name |> shouldEqual (PackageName "MvvmLightLibs")
+    LockFileSerializer.serializePackages main.Options (main.Packages |> List.map (fun p -> p.Name,p) |> Map.ofList)
+    |> normalizeLineEndings
+    |> shouldEqual (normalizeLineEndings lockFileWithManyFrameworks)
+
 let fullGitLockFile = """
 GIT
   remote: git@github.com:fsprojects/Paket.git
@@ -810,27 +831,4 @@
     lockFile.Head.RemoteUrl |> shouldEqual (Some "https://github.com/forki/nupkgtest.git")
     lockFile.Head.SourceFiles.Head.Commit |> shouldEqual "2942d23fcb13a2574b635194203aed7610b21903"
     lockFile.Head.SourceFiles.Head.Project |> shouldEqual "nupkgtest"
-    lockFile.Head.SourceFiles.Head.Command |> shouldEqual (Some "build.cmd Test")
-=======
-let lockFileWithManyFrameworks = """NUGET
-  remote: https://www.nuget.org/api/v2
-  specs:
-    CommonServiceLocator (1.3) - framework: >= net40, monoandroid, portable-net45+wp80+wpa81+win+MonoAndroid10+xamarinios10, xamarinios, winv4.5, winv4.5.1, wpv8.0, wpv8.1, sl50
-    MvvmLightLibs (5.2.0)
-      CommonServiceLocator (>= 1.0) - framework: net35, sl40
-      CommonServiceLocator (>= 1.3) - framework: >= net40, monoandroid, portable-net45+wp80+wpa81+win+MonoAndroid10+xamarinios10, xamarinios, winv4.5, winv4.5.1, wpv8.0, wpv8.1, sl50"""
-
-[<Test>]
-let ``should parse lock file many frameworks``() = 
-    let lockFile = LockFileParser.Parse(toLines lockFileWithManyFrameworks)
-    let main = lockFile.Head
-    let packages = List.rev main.Packages
-    
-    packages.Length |> shouldEqual 2
-
-    packages.Head.Name |> shouldEqual (PackageName "CommonServiceLocator")
-    packages.Tail.Head.Name |> shouldEqual (PackageName "MvvmLightLibs")
-    LockFileSerializer.serializePackages main.Options (main.Packages |> List.map (fun p -> p.Name,p) |> Map.ofList)
-    |> normalizeLineEndings
-    |> shouldEqual (normalizeLineEndings lockFileWithManyFrameworks)
->>>>>>> dbddf056
+    lockFile.Head.SourceFiles.Head.Command |> shouldEqual (Some "build.cmd Test")