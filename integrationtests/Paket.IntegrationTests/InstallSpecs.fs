﻿#if INTERACTIVE
System.IO.Directory.SetCurrentDirectory __SOURCE_DIRECTORY__
#r "../../packages/test/NUnit/lib/net45/nunit.framework.dll"
#r "../../packages/build/FAKE/tools/Fakelib.dll"
#r "../../packages/Chessie/lib/net40/Chessie.dll"
#r "../../bin/paket.core.dll"
#load "../../paket-files/test/forki/FsUnit/FsUnit.fs"
#load "TestHelper.fs"
open Paket.IntegrationTests.TestHelpers
#else
module Paket.IntegrationTests.InstallSpecs
#endif


open Fake
open System
open NUnit.Framework
open FsUnit
open System
open System.IO
open System.Diagnostics
open Paket
open Paket.Domain

[<Test>]
let ``#1135 should keep lockfile stable when using framework restrictions``() = 
    let newLockFile = install "i001135-stable-install-on-framework-restrictions"
    let oldLockFile = LockFile.LoadFrom(Path.Combine(originalScenarioPath "i001135-stable-install-on-framework-restrictions","paket.lock"))
    newLockFile.ToString()
    |> shouldEqual (oldLockFile.ToString())

[<Test>]
let ``#1219 install props``() = 
    let newLockFile = install "i001219-props-files"
    let newFile = Path.Combine(scenarioTempPath "i001219-props-files","MyClassLibrary","MyClassLibrary","MyClassLibrary.csproj")
    let oldFile = Path.Combine(originalScenarioPath "i001219-props-files","MyClassLibrary","MyClassLibrary","MyClassLibrary.csprojtemplate")
    let s1 = File.ReadAllText oldFile |> normalizeLineEndings
    let s2 = File.ReadAllText newFile |> normalizeLineEndings
    s2 |> shouldEqual s1

    let newFile = Path.Combine(scenarioTempPath "i001219-props-files","MyClassLibrary","MyClassLibrary2","MyClassLibrary.csproj")
    let oldFile = Path.Combine(originalScenarioPath "i001219-props-files","MyClassLibrary","MyClassLibrary2","MyClassLibrary.csprojtemplate")
    let s1 = File.ReadAllText oldFile |> normalizeLineEndings
    let s2 = File.ReadAllText newFile |> normalizeLineEndings
    s2 |> shouldEqual s1

    let newFile = Path.Combine(scenarioTempPath "i001219-props-files","MyClassLibrary","MyClassLibrary3","MyClassLibrary.csproj")
    let oldFile = Path.Combine(originalScenarioPath "i001219-props-files","MyClassLibrary","MyClassLibrary2","MyClassLibrary.csprojtemplate")
    let s1 = File.ReadAllText oldFile |> normalizeLineEndings
    let s2 = File.ReadAllText newFile |> normalizeLineEndings
    s2 |> shouldEqual s1


[<Test>]
let ``#1487 install props stays stable``() = 
    let newLockFile = install "i001487-stable-props"
    let newFile = Path.Combine(scenarioTempPath "i001487-stable-props","MyClassLibrary","MyClassLibrary","MyClassLibrary.csproj")
    let oldFile = Path.Combine(originalScenarioPath "i001487-stable-props","MyClassLibrary","MyClassLibrary","MyClassLibrary.csprojtemplate")
    let s1 = File.ReadAllText oldFile |> normalizeLineEndings
    let s2 = File.ReadAllText newFile |> normalizeLineEndings
    s2 |> shouldEqual s1

[<Test>]
let ``#1585 install props with for websharper``() = 
    let newLockFile = install "i001585-websharper-props"
    let newFile = Path.Combine(scenarioTempPath "i001585-websharper-props","xUnitTests","xUnitTests.csproj")
    let oldFile = Path.Combine(originalScenarioPath "i001585-websharper-props","xUnitTests","xUnitTests.expected.csprojtemplate")
    let s1 = File.ReadAllText oldFile |> normalizeLineEndings
    let s2 = File.ReadAllText newFile |> normalizeLineEndings
    s2 |> shouldEqual s1

[<Test>]
let ``#1256 should report error in lock file``() =
    try
        install "i001256-wrong-lock" |> ignore
        failwith "error expected"
    with
    | exn when exn.Message.Contains("FAKE") && exn.Message.Contains("paket.lock") -> ()

[<Test>]
let ``#1260 install wpf\xaml and media files``() =
    let newLockFile = install "i001260-csharp-wpf-project"
    let newFile = Path.Combine(scenarioTempPath "i001260-csharp-wpf-project","WpfApplication","WpfApplication.csproj")
    let project = ProjectFile.LoadFromFile(newFile)

    let countNodes name count =
        project.FindPaketNodes(name)
        |> List.length |> shouldEqual count

    countNodes "Page" 1
    countNodes "Resource" 1
    countNodes "Content" 2

[<Test>]
let ``#1270 install net461``() = 
    let newLockFile = install "i001270-net461"
    let newFile = Path.Combine(scenarioTempPath "i001270-net461","MyClassLibrary","MyClassLibrary","MyClassLibrary.csproj")
    let oldFile = Path.Combine(originalScenarioPath "i001270-net461","MyClassLibrary","MyClassLibrary","MyClassLibrary.csprojtemplate")
    let s1 = File.ReadAllText oldFile |> normalizeLineEndings
    let s2 = File.ReadAllText newFile |> normalizeLineEndings
    s2 |> shouldEqual s1

[<Test>]
let ``#1427 install content once from dependencies file``() = 
    let newLockFile = install "i001427-content-once"
    let newFile = Path.Combine(scenarioTempPath "i001427-content-once","MyClassLibrary","MyClassLibrary","MyClassLibrary.csproj")
    let oldFile = Path.Combine(originalScenarioPath "i001427-content-once","MyClassLibrary","MyClassLibrary","MyClassLibrary.expected")
    let s1 = File.ReadAllText oldFile |> normalizeLineEndings
    let s2 = File.ReadAllText newFile |> normalizeLineEndings
    s2 |> shouldEqual s1
    s1.Contains "FodyWeavers.xml" |> shouldEqual true

    let newWeavers = Path.Combine(scenarioTempPath "i001427-content-once","MyClassLibrary","MyClassLibrary","FodyWeavers.xml")
    let oldWeavers = Path.Combine(originalScenarioPath "i001427-content-once","MyClassLibrary","MyClassLibrary","FodyWeavers.xml")
    let s1 = File.ReadAllText oldWeavers |> normalizeLineEndings
    let s2 = File.ReadAllText newWeavers |> normalizeLineEndings
    s2 |> shouldEqual s1

[<Test>]
let ``#1427 install content once from dependencies file stays stable``() = 
    let scenario = "i001427-content-once-stable"
    let newLockFile = install scenario

    let newFile = Path.Combine(scenarioTempPath scenario,"MyClassLibrary","MyClassLibrary","MyClassLibrary.csproj")
    let oldFile = Path.Combine(originalScenarioPath scenario,"MyClassLibrary","MyClassLibrary","MyClassLibrary.csprojtemplate")
    let s1 = File.ReadAllText oldFile |> normalizeLineEndings
    let s2 = File.ReadAllText newFile |> normalizeLineEndings
    s2 |> shouldEqual s1
    s1.Contains "FodyWeavers.xml" |> shouldEqual true

    let newWeavers = Path.Combine(scenarioTempPath scenario,"MyClassLibrary","MyClassLibrary","FodyWeavers.xml")
    let oldWeavers = Path.Combine(originalScenarioPath scenario,"MyClassLibrary","MyClassLibrary","FodyWeavers.xml")
    let s1 = File.ReadAllText oldWeavers |> normalizeLineEndings
    let s2 = File.ReadAllText newWeavers |> normalizeLineEndings
    s2 |> shouldEqual s1

[<Test>]
let ``#1427 install content once from dependencies file removes paket tag``() = 
    let scenario = "i001427-content-once-remove"
    let newLockFile = install scenario

    let newFile = Path.Combine(scenarioTempPath scenario,"MyClassLibrary","MyClassLibrary","MyClassLibrary.csproj")
    let oldFile = Path.Combine(originalScenarioPath scenario,"MyClassLibrary","MyClassLibrary","MyClassLibrary.expected")
    let s1 = File.ReadAllText oldFile |> normalizeLineEndings
    let s2 = File.ReadAllText newFile |> normalizeLineEndings
    s2 |> shouldEqual s1
    s1.Contains "FodyWeavers.xml" |> shouldEqual true

    let newWeavers = Path.Combine(scenarioTempPath scenario,"MyClassLibrary","MyClassLibrary","FodyWeavers.xml")
    let oldWeavers = Path.Combine(originalScenarioPath scenario,"MyClassLibrary","MyClassLibrary","FodyWeavers.xml")
    let s1 = File.ReadAllText oldWeavers |> normalizeLineEndings
    let s2 = File.ReadAllText newWeavers |> normalizeLineEndings
    s2 |> shouldEqual s1

[<Test>]
let ``#1427 install content once from dependencies file stays stable 2 installs``() = 
    let scenario = "i001427-content-once"
    let newLockFile = install scenario

    directPaket "install" scenario |> ignore

    let newFile = Path.Combine(scenarioTempPath scenario,"MyClassLibrary","MyClassLibrary","MyClassLibrary.csproj")
    let oldFile = Path.Combine(originalScenarioPath scenario,"MyClassLibrary","MyClassLibrary","MyClassLibrary.expected")
    let s1 = File.ReadAllText oldFile |> normalizeLineEndings
    let s2 = File.ReadAllText newFile |> normalizeLineEndings
    s2 |> shouldEqual s1
    s1.Contains "FodyWeavers.xml" |> shouldEqual true

    let newWeavers = Path.Combine(scenarioTempPath scenario,"MyClassLibrary","MyClassLibrary","FodyWeavers.xml")
    let oldWeavers = Path.Combine(originalScenarioPath scenario,"MyClassLibrary","MyClassLibrary","FodyWeavers.xml")
    let s1 = File.ReadAllText oldWeavers |> normalizeLineEndings
    let s2 = File.ReadAllText newWeavers |> normalizeLineEndings
    s2 |> shouldEqual s1

[<Test>]
let ``#1427 install content once from references file``() = 
    let newLockFile = install "i001427-ref-content-once"
    let newFile = Path.Combine(scenarioTempPath "i001427-ref-content-once","MyClassLibrary","MyClassLibrary","MyClassLibrary.csproj")
    let oldFile = Path.Combine(originalScenarioPath "i001427-ref-content-once","MyClassLibrary","MyClassLibrary","MyClassLibrary.csprojtemplate")
    let s1 = File.ReadAllText oldFile |> normalizeLineEndings
    let s2 = File.ReadAllText newFile |> normalizeLineEndings
    s2 |> shouldEqual s1
    s1.Contains "FodyWeavers.xml" |> shouldEqual true

    let newWeavers = Path.Combine(scenarioTempPath "i001427-ref-content-once","MyClassLibrary","MyClassLibrary","FodyWeavers.xml")
    let oldWeavers = Path.Combine(originalScenarioPath "i001427-ref-content-once","MyClassLibrary","MyClassLibrary","FodyWeavers.xml")
    let s1 = File.ReadAllText oldWeavers |> normalizeLineEndings
    let s2 = File.ReadAllText newWeavers |> normalizeLineEndings
    s2 |> shouldEqual s1

[<Test>]
let ``#1427 install content``() = 
    let newLockFile = install "i001427-content-true"
    let newFile = Path.Combine(scenarioTempPath "i001427-content-true","MyClassLibrary","MyClassLibrary","MyClassLibrary.csproj")
    let oldFile = Path.Combine(originalScenarioPath "i001427-content-true","MyClassLibrary","MyClassLibrary","MyClassLibrary.csprojtemplate")
    let s1 = File.ReadAllText oldFile |> normalizeLineEndings
    let s2 = File.ReadAllText newFile |> normalizeLineEndings
    s2 |> shouldEqual s1
    s1.Contains "FodyWeavers.xml" |> shouldEqual true

    let newWeavers = Path.Combine(scenarioTempPath "i001427-content-true","MyClassLibrary","MyClassLibrary","FodyWeavers.xml")
    let oldWeavers = Path.Combine(originalScenarioPath "i001427-content-true","MyClassLibrary","MyClassLibrary","FodyWeavers.xml")
    let s1 = File.ReadAllText oldWeavers |> normalizeLineEndings
    let s2 = File.ReadAllText newWeavers |> normalizeLineEndings
    s1 |> shouldNotEqual s2

[<Test>]
let ``#1427 won't install content when content:none``() = 
    let newLockFile = install "i001427-content-none"
    let newFile = Path.Combine(scenarioTempPath "i001427-content-none","MyClassLibrary","MyClassLibrary","MyClassLibrary.csproj")
    let oldFile = Path.Combine(originalScenarioPath "i001427-content-none","MyClassLibrary","MyClassLibrary","MyClassLibrary.csprojtemplate")
    let s1 = File.ReadAllText oldFile |> normalizeLineEndings
    let s2 = File.ReadAllText newFile |> normalizeLineEndings
    s2 |> shouldEqual s1
    s1.Contains "FodyWeavers.xml" |> shouldEqual false

    let newWeavers = Path.Combine(scenarioTempPath "i001427-content-none","MyClassLibrary","MyClassLibrary","FodyWeavers.xml")
    let oldWeavers = Path.Combine(originalScenarioPath "i001427-content-none","MyClassLibrary","MyClassLibrary","FodyWeavers.xml")
    let s1 = File.ReadAllText oldWeavers |> normalizeLineEndings
    let s2 = File.ReadAllText newWeavers |> normalizeLineEndings
    s2 |> shouldEqual s1 // we do not touch it

[<Test>]
let ``#1701 won't install content when content:none and --keep-major``() = 
    let newLockFile = paket "update --keep-major" "i001701-keep-major"
    let newFile = Path.Combine(scenarioTempPath "i001701-keep-major","TestPaket","TestPaket.csproj")
    let oldFile = Path.Combine(originalScenarioPath "i001701-keep-major","TestPaket","TestPaket.csprojtemplate")
    let s1 = File.ReadAllText oldFile |> normalizeLineEndings
    let s2 = File.ReadAllText newFile |> normalizeLineEndings
    s2 |> shouldEqual s1    


[<Test>]
let ``#1522 install content and copy to output dir``() = 
    let newLockFile = install "i001522-copy-content"
    let newFile = Path.Combine(scenarioTempPath "i001522-copy-content","MyClassLibrary","MyClassLibrary","MyClassLibrary.csproj")
    let oldFile = Path.Combine(originalScenarioPath "i001522-copy-content","MyClassLibrary","MyClassLibrary","MyClassLibrary.expected")
    let s1 = File.ReadAllText oldFile |> normalizeLineEndings
    let s2 = File.ReadAllText newFile |> normalizeLineEndings
    s2 |> shouldEqual s1
    s1.Contains "FodyWeavers.xml" |> shouldEqual true

    let newWeavers = Path.Combine(scenarioTempPath "i001522-copy-content","MyClassLibrary","MyClassLibrary","FodyWeavers.xml")
    let oldWeavers = Path.Combine(originalScenarioPath "i001522-copy-content","MyClassLibrary","MyClassLibrary","FodyWeavers.xml")
    let s1 = File.ReadAllText oldWeavers |> normalizeLineEndings
    let s2 = File.ReadAllText newWeavers |> normalizeLineEndings
    s2 |> shouldEqual s1

[<Test>]
let ``#1440 auto-detect framework``() = 
    let newLockFile = install "i001440-auto-detect"
    let newFile = Path.Combine(scenarioTempPath "i001440-auto-detect","MyClassLibrary","MyClassLibrary","MyClassLibrary.csproj")
    let oldFile = Path.Combine(originalScenarioPath "i001440-auto-detect","MyClassLibrary","MyClassLibrary","MyClassLibrary.csprojtemplate")
    let s1 = File.ReadAllText oldFile |> normalizeLineEndings
    let s2 = File.ReadAllText newFile |> normalizeLineEndings
    s2 |> shouldEqual s1

[<Test>]
let ``#1466 install package with dll in name``() = 
    let newLockFile = install "i001466-expressive"
    let newFile = Path.Combine(scenarioTempPath "i001466-expressive","MyClassLibrary","MyClassLibrary","MyClassLibrary.csproj")
    let oldFile = Path.Combine(originalScenarioPath "i001466-expressive","MyClassLibrary","MyClassLibrary","MyClassLibrary.csprojtemplate")
    let s1 = File.ReadAllText oldFile |> normalizeLineEndings
    let s2 = File.ReadAllText newFile |> normalizeLineEndings
    s2 |> shouldEqual s1

[<Test>]
let ``#1467 install package into vcxproj``() = 
    let newLockFile = install "i001467-cpp"
    let newFile = Path.Combine(scenarioTempPath "i001467-cpp","MyClassLibrary","ConsoleApplication1","ConsoleApplication1.vcxproj")
    let oldFile = Path.Combine(originalScenarioPath "i001467-cpp","MyClassLibrary","ConsoleApplication1","ConsoleApplication1.vcxprojtemplate")
    let s1 = File.ReadAllText oldFile |> normalizeLineEndings
    let s2 = File.ReadAllText newFile |> normalizeLineEndings
    s2 |> shouldEqual s1

[<Test>]
let ``#1467 install native package into vcxproj``() = 
    let newLockFile = install "i001467-cpp-native"
    let newFile = Path.Combine(scenarioTempPath "i001467-cpp-native","MyClassLibrary","PaketTest.vcxproj")
    let oldFile = Path.Combine(originalScenarioPath "i001467-cpp-native","MyClassLibrary","PaketTest.vcxprojtemplate")
    let s1 = File.ReadAllText oldFile |> normalizeLineEndings
    let s2 = File.ReadAllText newFile |> normalizeLineEndings
    s2 |> shouldEqual s1

[<Test>]
let ``#1505 should install conditionals``() = 
    install "i001505-conditionals" |> ignore
    let newFile = Path.Combine(scenarioTempPath "i001505-conditionals","MyClassLibrary","MyClassLibrary","MyClassLibrary.csproj")
    let oldFile = Path.Combine(originalScenarioPath "i001505-conditionals","MyClassLibrary","MyClassLibrary","MyClassLibrary.csproj.expected")
    let s1 = File.ReadAllText oldFile |> normalizeLineEndings
    let s2 = File.ReadAllText newFile |> normalizeLineEndings
    s2 |> shouldEqual s1

[<Test>]
<<<<<<< HEAD
=======
let ``#1523 should emit correct native in mixed setting``() = 
    install "i001523-not-true" |> ignore
    let newFile = Path.Combine(scenarioTempPath "i001523-not-true","TestPaket","TestPaket.vcxproj")
    let oldFile = Path.Combine(originalScenarioPath "i001523-not-true","TestPaket","TestPaket.vcxprojtemplate")
    let s1 = File.ReadAllText oldFile |> normalizeLineEndings
    let s2 = File.ReadAllText newFile |> normalizeLineEndings
    s2 |> shouldEqual s1

    
[<Test>]
let ``#1523 should emit correct .NET in mixed setting``() = 
    install "i001523-not-true" |> ignore
    let newFile = Path.Combine(scenarioTempPath "i001523-not-true","TestPaketDotNet","TestPaketDotNet.csproj")
    let oldFile = Path.Combine(originalScenarioPath "i001523-not-true","TestPaketDotNet","TestPaketDotNet.csprojtemplate")
    let s1 = File.ReadAllText oldFile |> normalizeLineEndings
    let s2 = File.ReadAllText newFile |> normalizeLineEndings
    s2 |> shouldEqual s1

[<Test>]
>>>>>>> 68faad7a
let ``#1578 should reference transitive dep from ref``() = 
    let scenario = "i001578-transitive-ref"
    install scenario |> ignore
    let newFile = Path.Combine(scenarioTempPath scenario,"TestPaketDotNet","TestPaketDotNet.csproj")
    let oldFile = Path.Combine(originalScenarioPath scenario,"TestPaketDotNet","TestPaketDotNet.csprojtemplate")
    let s1 = File.ReadAllText oldFile |> normalizeLineEndings
    let s2 = File.ReadAllText newFile |> normalizeLineEndings
    s2 |> shouldEqual s1

[<Test>]
let ``#1458 should not install conflicting deps from different groups``() =
    try
        install "i001458-group-conflict" |> ignore
        failwith "error expected"
    with
    | exn when exn.Message.Contains "Package Nancy is referenced in different versions" -> ()

[<Test>]
let ``#1442 should not warn on SonarLint``() = 
    let result = paket "install" "i001442-dont-warn"
    result |> shouldNotContainText "contains libraries, but not for the selected TargetFramework"

[<Test>]
let ``#1442 should warn on Rx-WinRT``() = 
    let result = paket "install" "i001442-warn-Rx"
    result |> shouldContainText "contains libraries, but not for the selected TargetFramework"


[<Test>]
[<Ignore("")>]
let ``#1507 allows to download remote dependencies``() =
    let scenario = "i001507-privateeye"
    
    install scenario |> ignore

    File.Exists (Path.Combine(scenarioTempPath scenario, "paket-files", "forki", "PrivateEye", "privateeye.fsx")) |> shouldEqual true
    File.Exists (Path.Combine(scenarioTempPath scenario, "paket-files", "forki", "PrivateEye", "bin", "PrivateEye.Bridge.dll")) |> shouldEqual true

[<Test>]
[<Ignore("very slow test")>]
let ``#1589 http dep restore in parallel``() =
    let scenarioName = "i001589-http-dep-restore-in-parallel"
    let scenarioPath = scenarioTempPath scenarioName
    prepare scenarioName
    directPaketInPath "restore" scenarioPath |> ignore
    directPaketInPath "restore --force" scenarioPath |> ignore

[<Test>]
let ``#1663 should import build targets``() =
    install "i001663-build-targets" |> ignore
    let newFile = Path.Combine(scenarioTempPath "i001663-build-targets","MyClassLibrary","MyClassLibrary","MyClassLibrary.csproj")
    let oldFile = Path.Combine(originalScenarioPath "i001663-build-targets","MyClassLibrary","MyClassLibrary","MyClassLibrary.csprojtemplate")
    let s1 = File.ReadAllText oldFile |> normalizeLineEndings
    let s2 = File.ReadAllText newFile |> normalizeLineEndings
    s2 |> shouldEqual s1

[<Test>]
let ``#1145 don't install excludes``() = 
    let newLockFile = install "i001145-excludes"
    let newFile = Path.Combine(scenarioTempPath "i001145-excludes","MyClassLibrary","MyClassLibrary","MyClassLibrary.csproj")
    let oldFile = Path.Combine(originalScenarioPath "i001145-excludes","MyClassLibrary","MyClassLibrary","MyClassLibrary.csprojtemplate")
    let s1 = File.ReadAllText oldFile |> normalizeLineEndings
    let s2 = File.ReadAllText newFile |> normalizeLineEndings
    s2 |> shouldEqual s1

[<Test>]
let ``#346 set aliases``() = 
    let newLockFile = install "i000346-aliases"
    let newFile = Path.Combine(scenarioTempPath "i000346-aliases","MyClassLibrary","MyClassLibrary","MyClassLibrary.csproj")
    let oldFile = Path.Combine(originalScenarioPath "i000346-aliases","MyClassLibrary","MyClassLibrary","MyClassLibrary.csprojtemplate")
    let s1 = File.ReadAllText oldFile |> normalizeLineEndings
    let s2 = File.ReadAllText newFile |> normalizeLineEndings
    s2 |> shouldEqual s1

[<Test>]
let ``#1720 install concrete net45``() = 
    let newLockFile = install "i001720-explicit-net45"
    let newFile = Path.Combine(scenarioTempPath "i001720-explicit-net45","projectA","projectA.fsproj")
    let oldFile = Path.Combine(originalScenarioPath "i001720-explicit-net45","projectA","projectA.fsprojtemplate")
    let s1 = File.ReadAllText oldFile |> normalizeLineEndings
    let s2 = File.ReadAllText newFile |> normalizeLineEndings
    s2 |> shouldEqual s1

[<Test>]
let ``#1732 aliases ignore cases``() = 
    let newLockFile = install "i001732-lowercase-aliases"
    let newFile = Path.Combine(scenarioTempPath "i001732-lowercase-aliases","MyClassLibrary","MyClassLibrary","MyClassLibrary.csproj")
    let oldFile = Path.Combine(originalScenarioPath "i001732-lowercase-aliases","MyClassLibrary","MyClassLibrary","MyClassLibrary.csprojtemplate")
    let s1 = File.ReadAllText oldFile |> normalizeLineEndings
    let s2 = File.ReadAllText newFile |> normalizeLineEndings
    s2 |> shouldEqual s1

[<Test>]
let ``#1746 hard should be softer``() =
    install "i001746-hard-legacy" |> ignore
    let newFile = Path.Combine(scenarioTempPath "i001746-hard-legacy","SilverlightClassLibrary1","SilverlightClassLibrary1.csproj")
    let oldFile = Path.Combine(originalScenarioPath "i001746-hard-legacy","SilverlightClassLibrary1","SilverlightClassLibrary1.csprojtemplate")
    let s1 = File.ReadAllText oldFile |> normalizeLineEndings
    let s2 = File.ReadAllText newFile |> normalizeLineEndings
    s2 |> shouldEqual s1

[<Test>]
let ``#1333 should install framework refs only once``() =
    install "i001333-dup-refs" |> ignore
    let newFile = Path.Combine(scenarioTempPath "i001333-dup-refs","ConsoleApplication1","ConsoleApplication1.fsproj")
    let oldFile = Path.Combine(originalScenarioPath "i001333-dup-refs","ConsoleApplication1","ConsoleApplication1.fsprojtemplate")
    let s1 = File.ReadAllText oldFile |> normalizeLineEndings
    let s2 = File.ReadAllText newFile |> normalizeLineEndings
    s2 |> shouldEqual s1

[<Test>]
let ``#1779 net20 only in net461``() =
    install "i001779-net20-only-in-net461" |> ignore
    let newFile = Path.Combine(scenarioTempPath "i001779-net20-only-in-net461","paket-net20-library-problem","paket-net20-library-problem.csproj")
    let oldFile = Path.Combine(originalScenarioPath "i001779-net20-only-in-net461","paket-net20-library-problem","paket-net20-library-problem.csprojtemplate")
    let s1 = File.ReadAllText oldFile |> normalizeLineEndings
    let s2 = File.ReadAllText newFile |> normalizeLineEndings
    s2 |> shouldEqual s1

[<Test>]
let ``#1871 should install suave``() = 
    install "i001871-suave" |> ignore

[<Test>]
let ``#1883 install FSharp.Core from Chessie``() = 
    let newLockFile = install "i001883-chessie"
    newLockFile.Groups.[GroupName "main"].Resolution.[PackageName "FSharp.Core"].Version |> shouldEqual (SemVer.Parse "4.0.0.1")

[<Test>]
let ``#1883 should not install .NET Standard``() = 
    let newLockFile = install "i001883-machine"
    newLockFile.Groups.[GroupName "main"].Resolution.ContainsKey (PackageName "System.Reflection") |> shouldEqual false

[<Test>]
let ``#1860 faulty condition was generated`` () =
    let scenario = "i001860-attribute"
    install scenario |> ignore
    let fsprojFile = (scenarioTempPath scenario) </> "Library1" </> "Library1.fsproj" |> File.ReadAllText
    Assert.IsFalse (fsprojFile.Contains(" And ()"))


#if INTERACTIVE
;;

#endif<|MERGE_RESOLUTION|>--- conflicted
+++ resolved
@@ -292,28 +292,6 @@
     s2 |> shouldEqual s1
 
 [<Test>]
-<<<<<<< HEAD
-=======
-let ``#1523 should emit correct native in mixed setting``() = 
-    install "i001523-not-true" |> ignore
-    let newFile = Path.Combine(scenarioTempPath "i001523-not-true","TestPaket","TestPaket.vcxproj")
-    let oldFile = Path.Combine(originalScenarioPath "i001523-not-true","TestPaket","TestPaket.vcxprojtemplate")
-    let s1 = File.ReadAllText oldFile |> normalizeLineEndings
-    let s2 = File.ReadAllText newFile |> normalizeLineEndings
-    s2 |> shouldEqual s1
-
-    
-[<Test>]
-let ``#1523 should emit correct .NET in mixed setting``() = 
-    install "i001523-not-true" |> ignore
-    let newFile = Path.Combine(scenarioTempPath "i001523-not-true","TestPaketDotNet","TestPaketDotNet.csproj")
-    let oldFile = Path.Combine(originalScenarioPath "i001523-not-true","TestPaketDotNet","TestPaketDotNet.csprojtemplate")
-    let s1 = File.ReadAllText oldFile |> normalizeLineEndings
-    let s2 = File.ReadAllText newFile |> normalizeLineEndings
-    s2 |> shouldEqual s1
-
-[<Test>]
->>>>>>> 68faad7a
 let ``#1578 should reference transitive dep from ref``() = 
     let scenario = "i001578-transitive-ref"
     install scenario |> ignore
